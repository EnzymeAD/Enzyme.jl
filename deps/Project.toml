[deps]
Libdl = "8f399da3-3557-5675-b5ff-fb832c97cbdb"
Pkg = "44cfe95a-1eb2-52ea-b672-e2afdf69b78f"
Preferences = "21216c6a-2e73-6563-6e65-726566657250"
Scratch = "6c6a2e73-6563-6170-7368-637461726353"

[compat]
<<<<<<< HEAD
Scratch = "1"
=======
Preferences = "1"
>>>>>>> f53c53c3
<|MERGE_RESOLUTION|>--- conflicted
+++ resolved
@@ -5,8 +5,5 @@
 Scratch = "6c6a2e73-6563-6170-7368-637461726353"
 
 [compat]
-<<<<<<< HEAD
 Scratch = "1"
-=======
-Preferences = "1"
->>>>>>> f53c53c3
+Preferences = "1"