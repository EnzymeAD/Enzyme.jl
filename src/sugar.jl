--- conflicted
+++ resolved
@@ -1158,9 +1158,7 @@
         Duplicated(x, v),
     )
     return nothing
-<<<<<<< HEAD
-end
-
+end
 
 """
     autodiff(
@@ -1233,6 +1231,4 @@
     else
         return (dinputs,)
     end
-=======
->>>>>>> 43654f90
 end