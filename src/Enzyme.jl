module Enzyme

import EnzymeCore

import EnzymeCore: Forward, Reverse, ReverseWithPrimal, ReverseSplitNoPrimal, ReverseSplitWithPrimal, ReverseSplitModified, ReverseSplitWidth, ReverseMode, ForwardMode, ReverseHolomorphic, ReverseHolomorphicWithPrimal
export Forward, Reverse, ReverseWithPrimal, ReverseSplitNoPrimal, ReverseSplitWithPrimal, ReverseSplitModified, ReverseSplitWidth, ReverseMode, ForwardMode, ReverseHolomorphic, ReverseHolomorphicWithPrimal

import EnzymeCore: Annotation, Const, Active, Duplicated, DuplicatedNoNeed, BatchDuplicated, BatchDuplicatedNoNeed, ABI, DefaultABI, FFIABI, InlineABI, NonGenABI, set_err_if_func_written, clear_err_if_func_written
export Annotation, Const, Active, Duplicated, DuplicatedNoNeed, BatchDuplicated, BatchDuplicatedNoNeed, DefaultABI, FFIABI, InlineABI, NonGenABI, set_err_if_func_written, clear_err_if_func_written

import EnzymeCore: BatchDuplicatedFunc
export BatchDuplicatedFunc

import EnzymeCore: MixedDuplicated, BatchMixedDuplicated
export MixedDuplicated, BatchMixedDuplicated

import EnzymeCore: batch_size, get_func 
export batch_size, get_func

import EnzymeCore: autodiff, autodiff_deferred, autodiff_thunk, autodiff_deferred_thunk, tape_type, make_zero, make_zero!
export autodiff, autodiff_deferred, autodiff_thunk, autodiff_deferred_thunk, tape_type, make_zero, make_zero!

export jacobian, gradient, gradient!, hvp, hvp!, hvp_and_gradient!
export markType, batch_size, onehot, chunkedonehot

using LinearAlgebra
import EnzymeCore: ReverseMode, ReverseModeSplit, ForwardMode, Mode

import EnzymeCore: EnzymeRules
export EnzymeRules

# Independent code, must be loaded before "compiler.jl"
include("pmap.jl")

import LLVM
include("api.jl")

Base.convert(::Type{API.CDerivativeMode}, ::ReverseMode) = API.DEM_ReverseModeCombined
Base.convert(::Type{API.CDerivativeMode}, ::ReverseModeSplit) = API.DEM_ReverseModeGradient
Base.convert(::Type{API.CDerivativeMode}, ::ForwardMode) = API.DEM_ForwardMode

function guess_activity end

include("logic.jl")
include("typeanalysis.jl")
include("typetree.jl")
include("gradientutils.jl")
include("utils.jl")
include("compiler.jl")
include("internal_rules.jl")

import .Compiler: CompilationException

@inline function falses_from_args(N)
    ntuple(Val(N)) do i
        Base.@_inline_meta
        false
    end
end

@inline function any_active(args::Vararg{Annotation, N}) where N
    any(ntuple(Val(N)) do i
        Base.@_inline_meta
        arg = @inbounds args[i]
        if arg isa Active
            return true
        elseif arg isa MixedDuplicated
            return true
        elseif arg isa BatchMixedDuplicated
            return true
        else
            return false
        end
    end)
end

@inline function vaTypeof(args::Vararg{Any, N}) where N
    return Tuple{(ntuple(Val(N)) do i
        Base.@_inline_meta
        Core.Typeof(args[i])
    end)...}
end

@inline function vaEltypes(args::Type{Ty}) where {Ty <: Tuple}
    return Tuple{(ntuple(Val(length(Ty.parameters))) do i
        Base.@_inline_meta
        eltype(Ty.parameters[i])
    end)...}
end

@inline function same_or_one_helper(current, next)
    if current == -1
        return next
    elseif current == next
        return next
    else
        error("Multiple distinct batch sizes")
    end
end

@inline same_or_one_rec(current) = current
@inline same_or_one_rec(current, arg::BatchMixedDuplicated{T, N}, args...) where {T,N} =
   same_or_one_rec(same_or_one_helper(current, N), args...)
@inline same_or_one_rec(current, arg::Type{BatchMixedDuplicated{T, N}}, args...) where {T,N} =
   same_or_one_rec(same_or_one_helper(current, N), args...)
@inline same_or_one_rec(current, arg::BatchDuplicatedFunc{T, N}, args...) where {T,N} =
   same_or_one_rec(same_or_one_helper(current, N), args...)
@inline same_or_one_rec(current, arg::Type{BatchDuplicatedFunc{T, N}}, args...) where {T,N} =
   same_or_one_rec(same_or_one_helper(current, N), args...)
@inline same_or_one_rec(current, arg::BatchDuplicated{T, N}, args...) where {T,N} =
   same_or_one_rec(same_or_one_helper(current, N), args...)
@inline same_or_one_rec(current, arg::Type{BatchDuplicated{T, N}}, args...) where {T,N} =
   same_or_one_rec(same_or_one_helper(current, N), args...)
@inline same_or_one_rec(current, arg::BatchDuplicatedNoNeed{T, N}, args...) where {T,N} =
   same_or_one_rec(same_or_one_helper(current, N), args...)
@inline same_or_one_rec(current, arg::Type{BatchDuplicatedNoNeed{T, N}}, args...) where {T,N} =
   same_or_one_rec(same_or_one_helper(current, N), args...)
@inline same_or_one_rec(current, arg, args...) = same_or_one_rec(current, args...)

@inline function same_or_one(defaultVal, args...)
    local_soo_res = same_or_one_rec(-1, args...)
    if local_soo_res == -1
        defaultVal
    else
        local_soo_res
    end
end


@inline function refn_seed(x::T) where T
    if T <: Complex
        return conj(x) / 2
    else
        return x
    end
end

@inline function imfn_seed(x::T) where T
    if T <: Complex
        return im * conj(x) / 2
    else
        return T(0)
    end
end

@inline function seed_complex_args(seen, seen2, args::Vararg{Annotation, Nargs}) where {Nargs}
    return ntuple(Val(Nargs)) do i
        Base.@_inline_meta
        arg = args[i]
        if arg isa Const || arg isa Active
            arg
        elseif arg isa Duplicated || arg isa DuplicatedNoNeed
            RT = eltype(Core.Typeof(arg))
            BatchDuplicated(arg.val, (arg.dval, make_zero(RT, seen, arg.dval), make_zero(RT, seen2, arg.dval)))
        else
            throw(ErrorException("Active Complex return does not yet support batching in combined reverse mode"))
        end
    end
end

@inline function fuse_complex_results(results, args::Vararg{Annotation, Nargs}) where {Nargs}
    ntuple(Val(Nargs)) do i
        Base.@_inline_meta
        if args[i] isa Active
            Compiler.recursive_add(Compiler.recursive_add(results[1][i][1], results[1][i][2], refn_seed), results[1][i][3], imfn_seed)
        else
            results[1][i]
        end
    end
end

"""
    autodiff(::ReverseMode, f, Activity, args::Vararg{<:Annotation, Nargs})

Auto-differentiate function `f` at arguments `args` using reverse mode.

Limitations:

* `f` may only return a `Real` (of a built-in/primitive type) or `nothing`,
  not an array, struct, `BigFloat`, etc. To handle vector-valued return
  types, use a mutating `f!` that returns `nothing` and stores it's return
  value in one of the arguments, which must be wrapped in a
  [`Duplicated`](@ref).

`args` may be numbers, arrays, structs of numbers, structs of arrays and so
on. Enzyme will only differentiate in respect to arguments that are wrapped
in an [`Active`](@ref) (for arguments whose derivative result must be returned
rather than mutated in place, such as primitive types and structs thereof)
or [`Duplicated`](@ref) (for mutable arguments like arrays, `Ref`s and structs
thereof).

`Activity` is the Activity of the return value, it may be `Const` or `Active`.

Example:

```jldoctest
a = 4.2
b = [2.2, 3.3]; ∂f_∂b = zero(b)
c = 55; d = 9

f(a, b, c, d) = a * √(b[1]^2 + b[2]^2) + c^2 * d^2
∂f_∂a, _, _, ∂f_∂d = autodiff(Reverse, f, Active, Active(a), Duplicated(b, ∂f_∂b), Const(c), Active(d))[1]

# output

(3.966106403010388, nothing, nothing, 54450.0)
```

here, `autodiff` returns a tuple
``(\\partial f/\\partial a, \\partial f/\\partial d)``,
while ``\\partial f/\\partial b`` will be *added to* `∂f_∂b` (but not returned).
`c` will be treated as `Const(c)`.

One can also request the original returned value of the computation.

Example:

```jldoctest
Enzyme.autodiff(ReverseWithPrimal, x->x*x, Active(3.0))

# output

((6.0,), 9.0)
```

!!! note

    Enzyme gradients with respect to integer values are zero.
    [`Active`](@ref) will automatically convert plain integers to floating
    point values, but cannot do so for integer values in tuples and structs.
"""
<<<<<<< HEAD
@inline function autodiff(::ReverseMode{ReturnPrimal, RABI,Holomorphic, ErrIfFuncWritten}, f::FA, ::Type{A}, args::Vararg{Annotation, Nargs}) where {FA<:Annotation, A<:Annotation, ReturnPrimal, RABI<:ABI,Holomorphic, Nargs, ErrIfFuncWritten}
=======
@inline function autodiff(rmode::ReverseMode{ReturnPrimal, RABI,Holomorphic}, f::FA, ::Type{A}, args::Vararg{Annotation, Nargs}) where {FA<:Annotation, A<:Annotation, ReturnPrimal, RABI<:ABI,Holomorphic, Nargs}
>>>>>>> c0c07c31
    tt′   = vaTypeof(args...)
    width = same_or_one(1, args...)
    if width == 0
        throw(ErrorException("Cannot differentiate with a batch size of 0"))
    end

    ModifiedBetween = Val(falses_from_args(Nargs+1))

    tt    = Tuple{map(T->eltype(Core.Typeof(T)), args)...}

    FTy = Core.Typeof(f.val)

    opt_mi = if RABI <: NonGenABI
        Compiler.fspec(eltype(FA), tt′)
    else
        Val(codegen_world_age(FTy, tt))
    end

    rt = if A isa UnionAll
        @static if VERSION >= v"1.8.0"
            Compiler.primal_return_type(rmode, Val(codegen_world_age(FTy, tt)), FTy, tt)
        else
            Core.Compiler.return_type(f.val, tt)
        end
    else
        eltype(A)    
    end

    if A <: Active
        if (!allocatedinline(rt) || rt isa Union) && rt != Union{}
            forward, adjoint = Enzyme.Compiler.thunk(opt_mi, FA, Duplicated{rt}, tt′, #=Split=# Val(API.DEM_ReverseModeGradient), Val(width), ModifiedBetween, #=ReturnPrimal=#Val(ReturnPrimal), #=ShadowInit=#Val(true), RABI, Val(ErrIfFuncWritten))
            res = forward(f, args...)
            tape = res[1]
            if ReturnPrimal
                return (adjoint(f, args..., tape)[1], res[2])
            else
                return adjoint(f, args..., tape)
            end
        end
    elseif A <: Duplicated || A<: DuplicatedNoNeed || A <: BatchDuplicated || A<: BatchDuplicatedNoNeed || A <: BatchDuplicatedFunc
        throw(ErrorException("Duplicated Returns not yet handled"))
    end

    if (A <: Active && rt <: Complex) && rt != Union{}
        if Holomorphic
            seen = IdDict()
            seen2 = IdDict()

            f = if f isa Const || f isa Active
                f
            elseif f isa Duplicated || f isa DuplicatedNoNeed
                BatchDuplicated(f.val, (f.dval, make_zero(typeof(f), seen, f.dval), make_zero(typeof(f), seen2, f.dval)))
            else
                throw(ErrorException("Active Complex return does not yet support batching in combined reverse mode"))
            end

            width = same_or_one(3, args...)
            args = seed_complex_args(seen, seen2, args...)
            tt′   = vaTypeof(args...)

            thunk = Enzyme.Compiler.thunk(opt_mi, typeof(f), A, tt′, #=Split=# Val(API.DEM_ReverseModeCombined), Val(width), ModifiedBetween, #=ReturnPrimal=#Val(ReturnPrimal), #=ShadowInit=#Val(false), RABI, Val(ErrIfFuncWritten))

            results = thunk(f, args..., (rt(0), rt(1), rt(im)))

            # compute the correct complex derivative in reverse mode by propagating the conjugate return values
            # then subtracting twice the imaginary component to get the correct result

            for (k, v) in seen
                Compiler.recursive_accumulate(k, v, refn_seed)
            end
            for (k, v) in seen2
                Compiler.recursive_accumulate(k, v, imfn_seed)
            end

            fused = fuse_complex_results(results, args...)

            return (fused, results[2:end]...)
        end

        throw(ErrorException("Reverse-mode Active Complex return is ambiguous and requires more information to specify the desired result. See https://enzyme.mit.edu/julia/stable/faq/#Complex-numbers for more details."))
    end

    thunk = Enzyme.Compiler.thunk(opt_mi, FA, A, tt′, #=Split=# Val(API.DEM_ReverseModeCombined), Val(width), ModifiedBetween, Val(ReturnPrimal), #=ShadowInit=#Val(false), RABI, Val(ErrIfFuncWritten))

    if A <: Active
        args = (args..., Compiler.default_adjoint(rt))
    end
    thunk(f, args...)
end

"""
    autodiff(mode::Mode, f, ::Type{A}, args::Vararg{Annotation, Nargs})

Like [`autodiff`](@ref) but will try to extend f to an annotation, if needed.
"""
@inline function autodiff(mode::CMode, f::F, args::Vararg{Annotation, Nargs}) where {F, CMode<:Mode, Nargs}
    autodiff(EnzymeCore.set_err_if_func_written(mode), Const(f), args...)
end
@inline function autodiff(mode::CMode, f::F, ::Type{RT}, args::Vararg{Annotation, Nargs}) where {F, RT<:Annotation, CMode<:Mode, Nargs}
    autodiff(EnzymeCore.set_err_if_func_written(mode), Const(f), RT, args...)
end

"""
    autodiff(mode::Mode, f, args...)

Like [`autodiff`](@ref) but will try to guess the activity of the return value.
"""
@inline function autodiff(mode::CMode, f::FA, args::Vararg{Annotation, Nargs}) where {FA<:Annotation, CMode<:Mode, Nargs}
    tt    = Tuple{map(T->eltype(Core.Typeof(T)), args)...}
    rt    = if mode isa ReverseMode && VERSION >= v"1.8.0"
        Compiler.primal_return_type(mode, Val(codegen_world_age(eltype(FA), tt)), eltype(FA), tt)
    else
        Core.Compiler.return_type(f.val, tt)
    end
    A     = guess_activity(rt, mode)
    autodiff(mode, f, A, args...)
end

"""
    autodiff(::ForwardMode, f, Activity, args::Vararg{<:Annotation, Nargs})

Auto-differentiate function `f` at arguments `args` using forward mode.

`args` may be numbers, arrays, structs of numbers, structs of arrays and so
on. Enzyme will only differentiate in respect to arguments that are wrapped
in a [`Duplicated`](@ref) or similar argument. Unlike reverse mode in
[`autodiff`](@ref), [`Active`](@ref) arguments are not allowed here, since
all derivative results of immutable objects will be returned and should
instead use [`Duplicated`](@ref) or variants like [`DuplicatedNoNeed`](@ref).

`Activity` is the Activity of the return value, it may be:
* `Const` if the return is not to be differentiated with respect to
* `Duplicated`, if the return is being differentiated with respect to and
  both the original value and the derivative return are desired
* `DuplicatedNoNeed`, if the return is being differentiated with respect to
  and only the derivative return is desired.
* `BatchDuplicated`, like `Duplicated`, but computing multiple derivatives
  at once. All batch sizes must be the same for all arguments.
* `BatchDuplicatedNoNeed`, like `DuplicatedNoNeed`, but computing multiple
  derivatives at one. All batch sizes must be the same for all arguments.

Example returning both original return and derivative:

```jldoctest
f(x) = x*x
res, ∂f_∂x = autodiff(Forward, f, Duplicated, Duplicated(3.14, 1.0))

# output

(9.8596, 6.28)
```

Example returning just the derivative:

```jldoctest
f(x) = x*x
∂f_∂x = autodiff(Forward, f, DuplicatedNoNeed, Duplicated(3.14, 1.0))

# output

(6.28,)
```
"""
@inline function autodiff(::ForwardMode{RABI, ErrIfFuncWritten}, f::FA, ::Type{A}, args::Vararg{Annotation, Nargs}) where {FA<:Annotation, A<:Annotation} where {RABI <: ABI, Nargs, ErrIfFuncWritten}
    if any_active(args...)
        throw(ErrorException("Active arguments not allowed in forward mode"))
    end
    tt′   = vaTypeof(args...)
    width = same_or_one(1, args...)
    if width == 0
        throw(ErrorException("Cannot differentiate with a batch size of 0"))
    end
    if A <: Active
        throw(ErrorException("Active Returns not allowed in forward mode"))
    end
    ReturnPrimal = Val(A <: Duplicated || A <: BatchDuplicated)
    RT = if A <: Duplicated && width != 1
        if A isa UnionAll
            BatchDuplicated{T, width} where T
        else
            BatchDuplicated{eltype(A), width}
        end
    elseif A <: DuplicatedNoNeed && width != 1
        if A isa UnionAll
            BatchDuplicatedNoNeed{T, width} where T
        else
            BatchDuplicatedNoNeed{eltype(A), width}
        end
    else
        A
    end
    
    ModifiedBetween = Val(falses_from_args(Nargs+1))
    
    tt    = Tuple{map(T->eltype(Core.Typeof(T)), args)...}

    opt_mi = if RABI <: NonGenABI
        Compiler.fspec(eltype(FA), tt′)
    else
        Val(codegen_world_age(Core.Typeof(f.val), tt))
    end

    thunk = Enzyme.Compiler.thunk(opt_mi, FA, RT, tt′, #=Mode=# Val(API.DEM_ForwardMode), Val(width),
                                     ModifiedBetween, ReturnPrimal, #=ShadowInit=#Val(false), RABI, Val(ErrIfFuncWritten))
    thunk(f, args...)
end

"""
    autodiff_deferred(::ReverseMode, f, Activity, args::Vararg{<:Annotation, Nargs})

Same as [`autodiff`](@ref) but uses deferred compilation to support usage in GPU
code, as well as high-order differentiation.
"""
@inline function autodiff_deferred(::ReverseMode{ReturnPrimal, ABI,Holomorphic,ErrIfFuncWritten}, f::FA, ::Type{A}, args::Vararg{Annotation, Nargs}) where {FA<:Annotation, A<:Annotation, ReturnPrimal, Nargs, ABI,Holomorphic,ErrIfFuncWritten}
    tt′   = vaTypeof(args...)
    width = same_or_one(1, args...)
    if width == 0
        throw(ErrorException("Cannot differentiate with a batch size of 0"))
    end
    tt = Tuple{map(T->eltype(Core.Typeof(T)), args)...}
        
    world = codegen_world_age(Core.Typeof(f.val), tt)
    
    if A isa UnionAll
        rt = Core.Compiler.return_type(f.val, tt)
        rt = A{rt}
    else
        @assert A isa DataType
        rt = A
    end

    if eltype(rt) == Union{}
        error("Return type inferred to be Union{}. Giving up.")
    end

    ModifiedBetween = Val(falses_from_args(Nargs+1))

    adjoint_ptr = Compiler.deferred_codegen(Val(world), FA, Val(tt′), Val(rt), Val(API.DEM_ReverseModeCombined), Val(width), ModifiedBetween, Val(ReturnPrimal), #=ShadowInit=#Val(false), UnknownTapeType, Val(ErrIfFuncWritten))

    thunk = Compiler.CombinedAdjointThunk{Ptr{Cvoid}, FA, rt, tt′, width, ReturnPrimal}(adjoint_ptr)
    if rt <: Active
        args = (args..., Compiler.default_adjoint(eltype(rt)))
    elseif A <: Duplicated || A<: DuplicatedNoNeed || A <: BatchDuplicated || A<: BatchDuplicatedNoNeed
        throw(ErrorException("Duplicated Returns not yet handled"))
    end
    thunk(f, args...)
end

"""
    autodiff_deferred(::ForwardMode, f, Activity, args::Vararg{<:Annotation, Nargs})

Same as `autodiff(::ForwardMode, f, Activity, args)` but uses deferred compilation to support usage in GPU
code, as well as high-order differentiation.
"""
@inline function autodiff_deferred(::ForwardMode{ABI, ErrIfFuncWritten}, f::FA, ::Type{A}, args::Vararg{Annotation, Nargs}) where {FA<:Annotation, A<:Annotation, Nargs, ABI, ErrIfFuncWritten}
    if any_active(args...)
        throw(ErrorException("Active arguments not allowed in forward mode"))
    end
    tt′   = vaTypeof(args...)
    width = same_or_one(1, args...)
    if width == 0
        throw(ErrorException("Cannot differentiate with a batch size of 0"))
    end
    RT = if A <: Duplicated && width != 1
        if A isa UnionAll
            BatchDuplicated{T, width} where T
        else
            BatchDuplicated{eltype(A), width}
        end
    elseif A <: DuplicatedNoNeed && width != 1
        if A isa UnionAll
            BatchDuplicatedNoNeed{T, width} where T
        else
            BatchDuplicatedNoNeed{eltype(A), width}
        end
    else
        A
    end
    tt = Tuple{map(T->eltype(Core.Typeof(T)), args)...}
    
    world = codegen_world_age(Core.Typeof(f.val), tt)
    
    if RT isa UnionAll
        rt = Core.Compiler.return_type(f.val, tt)
        rt = RT{rt}
    else
        @assert RT isa DataType
        rt = RT
    end

    if eltype(rt) == Union{}
        error("Return type inferred to be Union{}. Giving up.")
    end

    if RT <: Active
        throw(ErrorException("Active Returns not allowed in forward mode"))
    end

    ReturnPrimal = RT <: Duplicated || RT <: BatchDuplicated
    ModifiedBetween = Val(falses_from_args(Nargs+1))
    
    adjoint_ptr = Compiler.deferred_codegen(Val(world), FA, Val(tt′), Val(rt), Val(API.DEM_ForwardMode), Val(width), ModifiedBetween, Val(ReturnPrimal), #=ShadowInit=#Val(false), UnknownTapeType, Val(ErrIfFuncWritten))
    thunk = Compiler.ForwardModeThunk{Ptr{Cvoid}, FA, rt, tt′, width, ReturnPrimal}(adjoint_ptr)
    thunk(f, args...)
end

"""
    autodiff_deferred(mode::Mode, f, ::Type{A}, args)

Like [`autodiff_deferred`](@ref) but will try to extend f to an annotation, if needed.
"""
@inline function autodiff_deferred(mode::CMode, f::F, args::Vararg{Annotation, Nargs}) where {F, CMode<:Mode, Nargs}
    autodiff_deferred(EnzymeCore.set_err_if_func_written(mode), Const(f), args...)
end
@inline function autodiff_deferred(mode::CMode, f::F, ::Type{RT}, args::Vararg{Annotation, Nargs}) where {F, RT<:Annotation, CMode<:Mode, Nargs}
    autodiff_deferred(EnzymeCore.set_err_if_func_written(mode), Const(f), RT, args...)
end

"""
    autodiff_deferred(mode, f, args...)

Like [`autodiff_deferred`](@ref) but will try to guess the activity of the return value.
"""

@inline function autodiff_deferred(mode::M, f::FA, args::Vararg{Annotation, Nargs}) where {FA<:Annotation, M<:Mode, Nargs}
    tt    = Tuple{map(T->eltype(Core.Typeof(T)), args)...}
    rt    = if mode isa ReverseMode && VERSION >= v"1.8.0"
        Compiler.primal_return_type(mode, Val(codegen_world_age(eltype(FA), tt)), eltype(FA), tt)
    else
        Core.Compiler.return_type(f.val, tt)
    end

    if rt === Union{}
        error("return type is Union{}, giving up.")
    end
    rt    = guess_activity(rt, mode)
    autodiff_deferred(mode, f, rt, args...)
end

"""
    autodiff_thunk(::ReverseModeSplit, ftype, Activity, argtypes::Vararg{Type{<:Annotation, Nargs})

Provide the split forward and reverse pass functions for annotated function type
ftype when called with args of type `argtypes` when using reverse mode.

`Activity` is the Activity of the return value, it may be `Const`, `Active`,
or `Duplicated` (or its variants `DuplicatedNoNeed`, `BatchDuplicated`, and
`BatchDuplicatedNoNeed`).

The forward function will return a tape, the primal (or nothing if not requested),
and the shadow (or nothing if not a `Duplicated` variant), and tapes the corresponding
type arguements provided.

The reverse function will return the derivative of `Active` arguments, updating the `Duplicated`
arguments in place. The same arguments to the forward pass should be provided, followed by
the adjoint of the return (if the return is active), and finally the tape from the forward pass.

Example:

```jldoctest

A = [2.2]; ∂A = zero(A)
v = 3.3

function f(A, v)
    res = A[1] * v
    A[1] = 0
    res
end

forward, reverse = autodiff_thunk(ReverseSplitWithPrimal, Const{typeof(f)}, Active, Duplicated{typeof(A)}, Active{typeof(v)})

tape, result, shadow_result  = forward(Const(f), Duplicated(A, ∂A), Active(v))
_, ∂v = reverse(Const(f), Duplicated(A, ∂A), Active(v), 1.0, tape)[1]

result, ∂v, ∂A 

# output

(7.26, 2.2, [3.3])
```
"""
@inline function autodiff_thunk(::ReverseModeSplit{ReturnPrimal,ReturnShadow,Width,ModifiedBetweenT,RABI, ErrIfFuncWritten}, ::Type{FA}, ::Type{A}, args::Vararg{Type{<:Annotation}, Nargs}) where {FA<:Annotation, A<:Annotation, ReturnPrimal,ReturnShadow,Width,ModifiedBetweenT,RABI<:ABI, Nargs, ErrIfFuncWritten}
    width = if Width == 0
        w = same_or_one(1, args...)
        if w == 0
            throw(ErrorException("Cannot differentiate with a batch size of 0"))
        end
        w
    else
        Width
    end

    if ModifiedBetweenT === true
        ModifiedBetween = Val(falses_from_args(Nargs+1))
    else
        ModifiedBetween = Val(ModifiedBetweenT)
    end

    tt    = Tuple{map(eltype, args)...}
    
    if !(A <: Const)
        @assert ReturnShadow
    end
    tt′ = Tuple{args...}
    opt_mi = if RABI <: NonGenABI
        Compiler.fspec(eltype(FA), tt′)
    else
        Val(codegen_world_age(eltype(FA), tt))
    end
    Enzyme.Compiler.thunk(opt_mi, FA, A, tt′, #=Split=# Val(API.DEM_ReverseModeGradient), Val(width), ModifiedBetween, #=ReturnPrimal=#Val(ReturnPrimal), #=ShadowInit=#Val(false), RABI, Val(ErrIfFuncWritten))
end

"""
    autodiff_thunk(::ForwardMode, ftype, Activity, argtypes::Vararg{Type{<:Annotation}, Nargs})

Provide the thunk forward mode function for annotated function type
ftype when called with args of type `argtypes`.

`Activity` is the Activity of the return value, it may be `Const` or `Duplicated`
(or its variants `DuplicatedNoNeed`, `BatchDuplicated`, and`BatchDuplicatedNoNeed`).

The forward function will return the primal (if requested) and the shadow
(or nothing if not a `Duplicated` variant).

Example returning both original return and derivative:

```jldoctest
a = 4.2
b = [2.2, 3.3]; ∂f_∂b = zero(b)
c = 55; d = 9

f(x) = x*x
forward = autodiff_thunk(Forward, Const{typeof(f)}, Duplicated, Duplicated{Float64})
res, ∂f_∂x = forward(Const(f), Duplicated(3.14, 1.0))

# output

(9.8596, 6.28)
```

Example returning just the derivative:

```jldoctest
a = 4.2
b = [2.2, 3.3]; ∂f_∂b = zero(b)
c = 55; d = 9

f(x) = x*x
forward = autodiff_thunk(Forward, Const{typeof(f)}, DuplicatedNoNeed, Duplicated{Float64})
∂f_∂x = forward(Const(f), Duplicated(3.14, 1.0))

# output

(6.28,)
```
"""
@inline function autodiff_thunk(::ForwardMode{RABI, ErrIfFuncWritten}, ::Type{FA}, ::Type{A}, args::Vararg{Type{<:Annotation}, Nargs}) where {FA<:Annotation, A<:Annotation, RABI<:ABI, Nargs, ErrIfFuncWritten}
    width = same_or_one(1, A, args...)
    if width == 0
        throw(ErrorException("Cannot differentiate with a batch size of 0"))
    end
    if A <: Active
        throw(ErrorException("Active Returns not allowed in forward mode"))
    end
    ReturnPrimal = Val(A <: Duplicated || A <: BatchDuplicated)
    ModifiedBetween = Val(falses_from_args(Nargs+1))

    tt    = Tuple{map(eltype, args)...}
    
    tt′ = Tuple{args...}
    opt_mi = if RABI <: NonGenABI
        Compiler.fspec(eltype(FA), tt′)
    else
        Val(codegen_world_age(eltype(FA), tt))
    end
    Enzyme.Compiler.thunk(opt_mi, FA, A, tt′, #=Mode=# Val(API.DEM_ForwardMode), Val(width), ModifiedBetween, ReturnPrimal, #=ShadowInit=#Val(false), RABI, Val(ErrIfFuncWritten))
end

@inline function tape_type(::ReverseModeSplit{ReturnPrimal,ReturnShadow,Width,ModifiedBetweenT, RABI, ErrIfFuncWritten}, ::Type{FA}, ::Type{A}, args::Vararg{Type{<:Annotation}, Nargs}) where {FA<:Annotation, A<:Annotation, ReturnPrimal,ReturnShadow,Width,ModifiedBetweenT, RABI<:ABI, Nargs, ErrIfFuncWritten}
    width = if Width == 0
        w = same_or_one(1, args...)
        if w == 0
            throw(ErrorException("Cannot differentiate with a batch size of 0"))
        end
        w
    else
        Width
    end

    if ModifiedBetweenT === true
        ModifiedBetween = Val(falses_from_args(Nargs+1))
    else
        ModifiedBetween = Val(ModifiedBetweenT)
    end

    @assert ReturnShadow
    TT = Tuple{args...}
   
    primal_tt = Tuple{map(eltype, args)...}
    opt_mi = if RABI <: NonGenABI
        Compiler.fspec(eltype(FA), TT)
    else
        Val(codegen_world_age(eltype(FA), primal_tt))
    end
    nondef = Enzyme.Compiler.thunk(opt_mi, FA, A, TT, #=Split=# Val(API.DEM_ReverseModeGradient), Val(width), ModifiedBetween, #=ReturnPrimal=#Val(ReturnPrimal), #=ShadowInit=#Val(false), RABI, Val(ErrIfFuncWritten))
    if nondef[1] isa Enzyme.Compiler.PrimalErrorThunk
        return Nothing
    else
        TapeType = EnzymeRules.tape_type(nondef[1])
        return TapeType
    end
end

const tape_cache = Dict{UInt, Type}()

const tape_cache_lock = ReentrantLock()

import .Compiler: fspec, remove_innerty, UnknownTapeType

@inline function tape_type(
    parent_job::Union{GPUCompiler.CompilerJob,Nothing}, ::ReverseModeSplit{ReturnPrimal,ReturnShadow,Width,ModifiedBetweenT, RABI},
    ::Type{FA}, ::Type{A}, args::Vararg{Type{<:Annotation}, Nargs}
) where {FA<:Annotation, A<:Annotation, ReturnPrimal,ReturnShadow,Width,ModifiedBetweenT, RABI<:ABI, Nargs}
    width = if Width == 0
        w = same_or_one(1, args...)
        if w == 0
            throw(ErrorException("Cannot differentiate with a batch size of 0"))
        end
        w
    else
        Width
    end

    if ModifiedBetweenT === true
        ModifiedBetween = falses_from_args(Val(1), args...)
    else
        ModifiedBetween = ModifiedBetweenT
    end

    @assert ReturnShadow
    TT = Tuple{args...}

    primal_tt = Tuple{map(eltype, args)...}

    world = codegen_world_age(eltype(FA), primal_tt)

    mi = Compiler.fspec(eltype(FA), TT, world)

    target = Compiler.EnzymeTarget()
    params = Compiler.EnzymeCompilerParams(
        Tuple{FA, TT.parameters...}, API.DEM_ReverseModeGradient, width,
        Compiler.remove_innerty(A), true, #=abiwrap=#false, ModifiedBetweenT,
        ReturnPrimal, #=ShadowInit=#false, Compiler.UnknownTapeType, RABI
    )
    job    = Compiler.CompilerJob(mi, Compiler.CompilerConfig(target, params; kernel=false))


    key = hash(parent_job, hash(job))

    # NOTE: no use of lock(::Function)/@lock/get! to keep stack traces clean
    lock(tape_cache_lock)

    try
        obj = get(tape_cache, key, nothing)
        if obj === nothing

            Compiler.JuliaContext() do ctx
                _, meta = Compiler.codegen(:llvm, job; optimize=false, parent_job)
                obj = meta.TapeType
                tape_cache[key] = obj
            end
        end
        obj
    finally
        unlock(tape_cache_lock)
    end
end

"""
    autodiff_deferred_thunk(::ReverseModeSplit, ftype, Activity, argtypes::Vararg{Type{<:Annotation}, Nargs})

Provide the split forward and reverse pass functions for annotated function type
ftype when called with args of type `argtypes` when using reverse mode.

`Activity` is the Activity of the return value, it may be `Const`, `Active`,
or `Duplicated` (or its variants `DuplicatedNoNeed`, `BatchDuplicated`, and
`BatchDuplicatedNoNeed`).

The forward function will return a tape, the primal (or nothing if not requested),
and the shadow (or nothing if not a `Duplicated` variant), and tapes the corresponding
type arguements provided.

The reverse function will return the derivative of `Active` arguments, updating the `Duplicated`
arguments in place. The same arguments to the forward pass should be provided, followed by
the adjoint of the return (if the return is active), and finally the tape from the forward pass.

Example:

```jldoctest

A = [2.2]; ∂A = zero(A)
v = 3.3

function f(A, v)
    res = A[1] * v
    A[1] = 0
    res
end

TapeType = tape_type(ReverseSplitWithPrimal, Const{typeof(f)}, Active, Duplicated{typeof(A)}, Active{typeof(v)})
forward, reverse = autodiff_deferred_thunk(ReverseSplitWithPrimal, TapeType, Const{typeof(f)}, Active{Float64}, Duplicated{typeof(A)}, Active{typeof(v)})

tape, result, shadow_result  = forward(Const(f), Duplicated(A, ∂A), Active(v))
_, ∂v = reverse(Const(f), Duplicated(A, ∂A), Active(v), 1.0, tape)[1]

result, ∂v, ∂A 

# output

(7.26, 2.2, [3.3])
```
"""
@inline function autodiff_deferred_thunk(mode::ReverseModeSplit{ReturnPrimal,ReturnShadow,Width,ModifiedBetweenT, RABI, ErrIfFuncWritten}, tt::Type{TapeType}, fa::Type{FA}, a2::Type{A2}, args::Vararg{Type{<:Annotation}, Nargs}) where {FA<:Annotation, A2<:Annotation, TapeType, ReturnPrimal,ReturnShadow,Width,ModifiedBetweenT, RABI<:ABI, Nargs, ErrIfFuncWritten}
    @assert RABI == FFIABI
    width = if Width == 0
        w = same_or_one(1, args...)
        if w == 0
            throw(ErrorException("Cannot differentiate with a batch size of 0"))
        end
        w
    else
        Width
    end

    if ModifiedBetweenT === true
        ModifiedBetween = Val(falses_from_args(Nargs+1))
    else
        ModifiedBetween = Val(ModifiedBetweenT)
    end

    @assert ReturnShadow
    TT = Tuple{args...}

    primal_tt = Tuple{map(eltype, args)...}
    world = codegen_world_age(eltype(FA), primal_tt)

    primal_ptr = Compiler.deferred_codegen(Val(world), FA, Val(TT), Val(Compiler.remove_innerty(A2)), Val(API.DEM_ReverseModePrimal), Val(width), ModifiedBetween, Val(ReturnPrimal), #=ShadowInit=#Val(false), TapeType, Val(ErrIfFuncWritten))
    adjoint_ptr = Compiler.deferred_codegen(Val(world), FA, Val(TT), Val(Compiler.remove_innerty(A2)), Val(API.DEM_ReverseModeGradient), Val(width), ModifiedBetween, Val(ReturnPrimal), #=ShadowInit=#Val(false), TapeType, Val(ErrIfFuncWritten))

    RT = if A2 <: Duplicated && width != 1
        if A2 isa UnionAll
            BatchDuplicated{T, width} where T
        else
            BatchDuplicated{eltype(A2), width}
        end
    elseif A2 <: DuplicatedNoNeed && width != 1
        if A2 isa UnionAll
            BatchDuplicatedNoNeed{T, width} where T
        else
            BatchDuplicatedNoNeed{eltype(A2), width}
        end
    elseif A2 <: MixedDuplicated && width != 1
        if A2 isa UnionAll
            BatchMixedDuplicated{T, width} where T
        else
            BatchMixedDuplicated{eltype(A2), width}
        end
    else
        A2
    end
    
    rt = if RT isa UnionAll
        @static if VERSION < v"1.8-"
            throw(MethodError(autodiff_deferred_thunk, (mode, tt, fa, a2, args...)))
        else
            RT{Core.Compiler.return_type(Tuple{eltype(FA), map(eltype, args)...})}
        end
    else
        @assert RT isa DataType
        RT
    end

    aug_thunk = Compiler.AugmentedForwardThunk{Ptr{Cvoid}, FA, rt, TT, width, ReturnPrimal, TapeType}(primal_ptr)
    adj_thunk = Compiler.AdjointThunk{Ptr{Cvoid}, FA, rt, TT, width, TapeType}(adjoint_ptr)
    aug_thunk, adj_thunk
end

# White lie, should be `Core.LLVMPtr{Cvoid, 0}` but that's not supported by ccallable
Base.@ccallable function __enzyme_float(x::Ptr{Cvoid})::Cvoid
    return nothing
end

Base.@ccallable function __enzyme_double(x::Ptr{Cvoid})::Cvoid
    return nothing
end

@inline function markType(::Type{T}, ptr::Ptr{Cvoid}) where T
    markType(Base.unsafe_convert(Ptr{T}, ptr))
end

@inline function markType(data::Array{T}) where T
    GC.@preserve data markType(pointer(data))
end

# TODO(WM): We record the type of a single index here, we could give it a range
@inline function markType(data::SubArray)
    GC.@preserve data markType(pointer(data))
end

@inline function markType(data::Ptr{Float32})
@static if sizeof(Int) == sizeof(Int64)
    Base.llvmcall(("declare void @__enzyme_float(i8* nocapture) nounwind define void @c(i64 %q) nounwind alwaysinline { %p = inttoptr i64 %q to i8* call void @__enzyme_float(i8* %p) ret void }", "c"), Cvoid, Tuple{Ptr{Float32}}, data)
else
    Base.llvmcall(("declare void @__enzyme_float(i8* nocapture) nounwind define void @c(i32 %q) nounwind alwaysinline { %p = inttoptr i32 %q to i8* call void @__enzyme_float(i8* %p) ret void }", "c"), Cvoid, Tuple{Ptr{Float32}}, data)
end
    nothing
end

@inline function markType(data::Ptr{Float64})
@static if sizeof(Int) == sizeof(Int64)
    Base.llvmcall(("declare void @__enzyme_double(i8* nocapture) nounwind define void @c(i64 %q) nounwind alwaysinline { %p = inttoptr i64 %q to i8* call void @__enzyme_double(i8* %p) ret void }", "c"), Cvoid, Tuple{Ptr{Float64}}, data)
else
    Base.llvmcall(("declare void @__enzyme_double(i8* nocapture) nounwind define void @c(i32 %q) nounwind alwaysinline { %p = inttoptr i32 %q to i8* call void @__enzyme_double(i8* %p) ret void }", "c"), Cvoid, Tuple{Ptr{Float64}}, data)
end
    nothing
end

@inline function onehot(x)
    N = length(x)
    ntuple(Val(N)) do i
        Base.@_inline_meta
        res = similar(x)
        for idx in 1:N
            @inbounds res[idx] = (i == idx) ? 1.0 : 0.0
        end
        return res
    end
end
@inline function onehot(x, start, endl)
    ntuple(Val(endl-start+1)) do i
        Base.@_inline_meta
        res = similar(x)
        for idx in 1:length(x)
            @inbounds res[idx] = (i + start - 1== idx) ? 1.0 : 0.0
        end
        return res
    end
end

@inline function onehot(::Type{NTuple{N, T}}) where {T, N}
    ntuple(Val(N)) do i
        Base.@_inline_meta
        ntuple(Val(N)) do idx
            Base.@_inline_meta
            return (i == idx) ? 1.0 : 0.0
        end
    end
end
@inline function onehot(x::NTuple{N, T}) where {T, N}
    onehot(NTuple{N, T})
end
@inline function onehot(x::NTuple{N, T}, start, endl) where {T, N}
    ntuple(Val(endl-start+1)) do i
        Base.@_inline_meta
        ntuple(Val(N)) do idx
            Base.@_inline_meta
            return (i + start - 1 == idx) ? 1.0 : 0.0
        end
    end
end

"""
    gradient(::ReverseMode, f, x)

Compute the gradient of a real-valued function `f` using reverse mode.
This will allocate and return new array `make_zero(x)` with the gradient result.

Besides arrays, for struct `x` it returns another instance of the same type,
whose fields contain the components of the gradient.
In the result, `grad.a` contains `∂f/∂x.a` for any differential `x.a`,
while `grad.c == x.c` for other types.

Examples:

```jldoctest gradient
f(x) = x[1]*x[2]

grad = gradient(Reverse, f, [2.0, 3.0])

# output

2-element Vector{Float64}:
 3.0
 2.0
```

```jldoctest gradient
grad = gradient(Reverse, only ∘ f, (a = 2.0, b = [3.0], c = "str"))

# output

(a = 3.0, b = [2.0], c = "str")
```
"""
@inline function gradient(rm::ReverseMode, f::F, x::X) where {F, X}
    if Compiler.active_reg_inner(X, #=seen=#(), #=world=#nothing, #=justActive=#Val(true)) == Compiler.ActiveState
        dx = Ref(make_zero(x))
        autodiff(rm, f, Active, MixedDuplicated(x, dx))
        return only(dx)
    else
        dx = make_zero(x)
        autodiff(rm, f, Active, Duplicated(x, dx))
        return dx
    end
end

"""
    gradient_deferred(::ReverseMode, f, x)

Like [`gradient`](@ref), except it using deferred mode.
"""
@inline function gradient_deferred(rm::ReverseMode, f::F, x::X) where {F, X}
    if Compiler.active_reg_inner(X, #=seen=#(), #=world=#nothing, #=justActive=#Val(true)) == Compiler.ActiveState
        dx = Ref(make_zero(x))
        autodiff_deferred(rm, f, Active, MixedDuplicated(x, dx))
        return only(dx)
    else
        dx = make_zero(x)
        autodiff_deferred(rm, f, Active, Duplicated(x, dx))
        return dx
    end
end

"""
    gradient!(::ReverseMode, dx, f, x)

Compute the gradient of an array-input function `f` using reverse mode,
storing the derivative result in an existing array `dx`.
Both `x` and `dx` must be `Array`s of the same type.

Example:

```jldoctest
f(x) = x[1]*x[2]

dx = [0.0, 0.0]
gradient!(Reverse, dx, f, [2.0, 3.0])

# output

2-element Vector{Float64}:
 3.0
 2.0
```
"""
@inline function gradient!(::ReverseMode, dx::X, f::F, x::X) where {X<:Array, F}
    make_zero!(dx)
    autodiff(Reverse, f, Active, Duplicated(x, dx))
    dx
end


"""
    gradient_deferred!(::ReverseMode, f, x)

Like [`gradient!`](@ref), except it using deferred mode.
"""
@inline function gradient_deferred!(::ReverseMode, dx::X, f::F, x::X) where {X<:Array, F}
    make_zero!(dx)
    autodiff_deferred(Reverse, f, Active, Duplicated(x, dx))
    dx
end

"""
    gradient(::ForwardMode, f, x; shadow=onehot(x))

Compute the gradient of an array-input function `f` using forward mode. The
optional keyword argument `shadow` is a vector of one-hot vectors of type `x`
which are used to forward-propagate into the return. For performance reasons,
this should be computed once, outside the call to `gradient`, rather than
within this call.

Example:

```jldoctest
f(x) = x[1]*x[2]

grad = gradient(Forward, f, [2.0, 3.0])

# output

(3.0, 2.0)
```
"""
@inline function gradient(::ForwardMode, f, x; shadow=onehot(x))
    if length(x) == 0
        return ()
    end
    values(only(autodiff(Forward, f, BatchDuplicatedNoNeed, BatchDuplicated(x, shadow))))
end

@inline function chunkedonehot(x, ::Val{chunk}) where chunk
    sz = length(x)
    num = ((sz + chunk - 1) ÷ chunk)
    ntuple(Val(num)) do i
        Base.@_inline_meta
        onehot(x, (i-1)*chunk+1, i == num ? sz : (i*chunk) )
    end
end

@inline tupleconcat(x) = x
@inline tupleconcat(x, y) = (x..., y...)
@inline tupleconcat(x, y, z...) = (x..., tupleconcat(y, z...)...)

"""
    gradient(::ForwardMode, f, x::Union{Array,NTuple}, ::Val{chunk}; shadow=onehot(x))

Compute the gradient of an array-input function `f` using vector forward mode.
Like [`gradient`](@ref), except it uses a chunk size of `chunk` to compute
`chunk` derivatives in a single call.

Example:

```jldoctest
f(x) = x[1]*x[2]

grad = gradient(Forward, f, [2.0, 3.0], Val(2))

# output

(3.0, 2.0)
```
"""
@inline function gradient(::ForwardMode, f::F, x::X, ::Val{chunk}; shadow=chunkedonehot(x, Val(chunk))) where {F, X, chunk}
    if chunk == 0
        throw(ErrorException("Cannot differentiate with a batch size of 0"))
    end
    tmp = ntuple(length(shadow)) do i
        values(autodiff(Forward, f, BatchDuplicatedNoNeed, BatchDuplicated(x, shadow[i]))[1])
    end
    tupleconcat(tmp...)
end

@inline function gradient(::ForwardMode, f::F, x::X, ::Val{1}; shadow=onehot(x)) where {F, X}
    ntuple(length(shadow)) do i
        autodiff(Forward, f, DuplicatedNoNeed, Duplicated(x, shadow[i]))[1]
    end
end

"""
    jacobian(::ForwardMode, f, x; shadow=onehot(x))
    jacobian(::ForwardMode, f, x, ::Val{chunk}; shadow=onehot(x))

Compute the jacobian of an array-input function `f` using (potentially vector)
forward mode. This is a simple rename of the [`gradient`](@ref) function,
and all relevant arguments apply here.

Example:

```jldoctest
f(x) = [x[1]*x[2], x[2]]

grad = jacobian(Forward, f, [2.0, 3.0])

# output

2×2 Matrix{Float64}:
 3.0  2.0
 0.0  1.0
```
"""
@inline function jacobian(::ForwardMode, f, x; shadow=onehot(x))
    cols = if length(x) == 0
        return ()
    else
        values(only(autodiff(Forward, f, BatchDuplicatedNoNeed, BatchDuplicated(x, shadow))))
    end
    reduce(hcat, cols)
end

@inline function jacobian(::ForwardMode, f::F, x::X, ::Val{chunk}; shadow=chunkedonehot(x, Val(chunk))) where {F, X, chunk}
    if chunk == 0
        throw(ErrorException("Cannot differentiate with a batch size of 0"))
    end
    tmp = ntuple(length(shadow)) do i
        values(autodiff(Forward, f, BatchDuplicatedNoNeed, BatchDuplicated(x, shadow[i]))[1])
    end
    cols = tupleconcat(tmp...)
    reduce(hcat, cols)
end

@inline function jacobian(::ForwardMode, f::F, x::X, ::Val{1}; shadow=onehot(x)) where {F,X}
    cols = ntuple(length(shadow)) do i
        autodiff(Forward, f, DuplicatedNoNeed, Duplicated(x, shadow[i]))[1]
    end
    reduce(hcat, cols)
end

"""
    jacobian(::ReverseMode, f, x, ::Val{num_outs}, ::Val{chunk})

Compute the jacobian of an array-input function `f` using (potentially vector)
reverse mode. The `chunk` argument denotes the chunk size to use and `num_outs`
denotes the number of outputs `f` will return in an array.

Example:

```jldoctest
f(x) = [x[1]*x[2], x[2]]

grad = jacobian(Reverse, f, [2.0, 3.0], Val(2))

# output

2×2 Matrix{Float64}:
 3.0  2.0
 0.0  1.0
```
"""
@inline function jacobian(::ReverseMode{ReturnPrimal,RABI, ErrIfFuncWritten}, f::F, x::X, n_outs::Val{n_out_val}, ::Val{chunk}) where {F, X, chunk, n_out_val, ReturnPrimal, RABI<:ABI, ErrIfFuncWritten}
    @assert !ReturnPrimal
    num = ((n_out_val + chunk - 1) ÷ chunk)
    
    if chunk == 0
        throw(ErrorException("Cannot differentiate with a batch size of 0"))
    end

    tt′   = Tuple{BatchDuplicated{Core.Typeof(x), chunk}}
    tt    = Tuple{Core.Typeof(x)}
    rt = Core.Compiler.return_type(f, tt)
    ModifiedBetween = Val((false, false))
    FA = Const{Core.Typeof(f)}
    opt_mi = if RABI <: NonGenABI
        Compiler.fspec(eltype(FA), tt′)
    else
        Val(codegen_world_age(Core.Typeof(f), tt))
    end
    primal, adjoint = Enzyme.Compiler.thunk(opt_mi, FA, BatchDuplicatedNoNeed{rt}, tt′, #=Split=# Val(API.DEM_ReverseModeGradient), #=width=#Val(chunk), ModifiedBetween, #=ReturnPrimal=#Val(false), #=ShadowInit=#Val(false), RABI, Val(ErrIfFuncWritten))
    
    if num * chunk == n_out_val
        last_size = chunk
        primal2, adjoint2 = primal, adjoint
    else
        last_size = n_out_val - (num-1)*chunk
        tt′ = Tuple{BatchDuplicated{Core.Typeof(x), last_size}}
        primal2, adjoint2 = Enzyme.Compiler.thunk(opt_mi, FA, BatchDuplicatedNoNeed{rt}, tt′, #=Split=# Val(API.DEM_ReverseModeGradient), #=width=#Val(last_size), ModifiedBetween, #=ReturnPrimal=#Val(false), #=ShadowInit=#Val(false), RABI, Val(ErrIfFuncWritten))
    end

    tmp = ntuple(num) do i
        Base.@_inline_meta
        dx = ntuple(i == num ? last_size : chunk) do idx
            Base.@_inline_meta
            zero(x)
        end
        res = (i == num ? primal2 : primal)(Const(f), BatchDuplicated(x, dx))
        tape = res[1]
        j = 0
        for shadow in res[3]
            j += 1
            @inbounds shadow[(i-1)*chunk+j] += Compiler.default_adjoint(eltype(typeof(shadow)))
        end
        (i == num ? adjoint2 : adjoint)(Const(f), BatchDuplicated(x, dx), tape)
        return dx
    end
    rows = tupleconcat(tmp...)
    mapreduce(LinearAlgebra.adjoint, vcat, rows)
end

@inline function jacobian(::ReverseMode{ReturnPrimal,RABI, ErrIfFuncWritten}, f::F, x::X, n_outs::Val{n_out_val}, ::Val{1} = Val(1)) where {F, X, n_out_val,ReturnPrimal,RABI<:ABI, ErrIfFuncWritten}
    @assert !ReturnPrimal
    tt′   = Tuple{Duplicated{Core.Typeof(x)}}
    tt    = Tuple{Core.Typeof(x)}
    rt = Core.Compiler.return_type(f, tt)
    ModifiedBetween = Val((false, false))
    FA = Const{Core.Typeof(f)}
    opt_mi = if RABI <: NonGenABI
        Compiler.fspec(eltype(FA), tt′)
    else
        Val(codegen_world_age(Core.Typeof(f), tt))
    end
    primal, adjoint = Enzyme.Compiler.thunk(opt_mi, FA, DuplicatedNoNeed{rt}, tt′, #=Split=# Val(API.DEM_ReverseModeGradient), #=width=#Val(1), ModifiedBetween, #=ReturnPrimal=#Val(false), #=ShadowInit=#Val(false), RABI, Val(ErrIfFuncWritten))
    rows = ntuple(n_outs) do i
        Base.@_inline_meta
        dx = zero(x)
        res = primal(Const(f), Duplicated(x, dx))
        tape = res[1]
        @inbounds res[3][i] += Compiler.default_adjoint(eltype(typeof(res[3])))
        adjoint(Const(f), Duplicated(x, dx), tape)
        return dx
    end
    mapreduce(LinearAlgebra.adjoint, vcat, rows)
end

"""
    hvp(f::F, x::X, v::X) where {F, X}

Compute the Hessian-vector product of an array-input scalar-output function `f`, as evaluated at `x` times the vector `v`.

In other words, compute hessian(f)(x) * v

See [`hvp!`](@ref) for a version which stores the result in an existing buffer and also [`hvp_and_gradient!`](@ref) for a function to compute both the hvp and the gradient in a single call.

Example:

```jldoctest hvp; filter = r"([0-9]+\\.[0-9]{8})[0-9]+" => s"\\1***"
f(x) = sin(x[1] * x[2])

hvp(f, [2.0, 3.0], [5.0, 2.7])

# output
2-element Vector{Float64}:
 19.6926882637302
 16.201003759768003
```
"""
@inline function hvp(f::F, x::X, v::X) where {F, X}
    res = make_zero(x)
    hvp!(res, f, x, v)
    return res
end


"""
    hvp!(res::X, f::F, x::X, v::X) where {F, X}

Compute an in-place Hessian-vector product of an array-input scalar-output function `f`, as evaluated at `x` times the vector `v`.
The result will be stored into `res`. The function still allocates and zero's a buffer to store the intermediate gradient, which is
not returned to the user.

In other words, compute res .= hessian(f)(x) * v

See [`hvp_and_gradient!`](@ref) for a function to compute both the hvp and the gradient in a single call.

Example:

```jldoctest hvpip; filter = r"([0-9]+\\.[0-9]{8})[0-9]+" => s"\\1***"
f(x) = sin(x[1] * x[2])

res = Vector{Float64}(undef, 2)
hvp!(res, f, [2.0, 3.0], [5.0, 2.7])

res
# output
2-element Vector{Float64}:
 19.6926882637302
 16.201003759768003
```
"""

@inline function hvp!(res::X, f::F, x::X, v::X) where {F, X}
    grad = make_zero(x)
    Enzyme.autodiff(Forward, gradient_deferred!, Const(Reverse), DuplicatedNoNeed(grad, res), Const(f), Duplicated(x, v))
    return nothing
end



"""
    hvp_and_gradient!(res::X, grad::X, f::F, x::X, v::X) where {F, X}

Compute an in-place Hessian-vector product of an array-input scalar-output function `f`, as evaluated at `x` times the vector `v` as well as
the gradient, storing the gradient into `grad`. Both the hessian vector product and the gradient can be computed together more efficiently
than computing them separately.

The result will be stored into `res`. The gradient will be stored into `grad`.

In other words, compute res .= hessian(f)(x) * v  and grad .= gradient(Reverse, f)(x)

Example:

```jldoctest hvp_and_gradient; filter = r"([0-9]+\\.[0-9]{8})[0-9]+" => s"\\1***"
f(x) = sin(x[1] * x[2])

res = Vector{Float64}(undef, 2)
grad = Vector{Float64}(undef, 2)
hvp_and_gradient!(res, grad, f, [2.0, 3.0], [5.0, 2.7])

res
grad
# output
2-element Vector{Float64}:
 19.6926882637302
 16.201003759768003
2-element Vector{Float64}:
 2.880510859951098
 1.920340573300732
```
"""

@inline function hvp_and_gradient!(res::X, grad::X, f::F, x::X, v::X) where {F, X}
    Enzyme.autodiff(Forward, gradient_deferred!, Const(Reverse),  Duplicated(grad, res), Const(f), Duplicated(x, v))
    return nothing
end


function _import_frule end # defined in EnzymeChainRulesCoreExt extension

"""
    import_frule(::fn, tys...)

Automatically import a `ChainRulesCore.frule`` as a custom forward mode `EnzymeRule`. When called in batch mode, this
will end up calling the primal multiple times, which may result in incorrect behavior if the function mutates,
and slow code, always. Importing the rule from `ChainRules` is also likely to be slower than writing your own rule,
and may also be slower than not having a rule at all.

Use with caution.

```julia
Enzyme.@import_frule(typeof(Base.sort), Any);

x=[1.0, 2.0, 0.0]; dx=[0.1, 0.2, 0.3]; ddx = [0.01, 0.02, 0.03];

Enzyme.autodiff(Forward, sort, Duplicated, BatchDuplicated(x, (dx,ddx)))
Enzyme.autodiff(Forward, sort, DuplicatedNoNeed, BatchDuplicated(x, (dx,ddx)))
Enzyme.autodiff(Forward, sort, DuplicatedNoNeed, BatchDuplicated(x, (dx,)))
Enzyme.autodiff(Forward, sort, Duplicated, BatchDuplicated(x, (dx,)))

# output

(var"1" = [0.0, 1.0, 2.0], var"2" = (var"1" = [0.3, 0.1, 0.2], var"2" = [0.03, 0.01, 0.02]))
(var"1" = (var"1" = [0.3, 0.1, 0.2], var"2" = [0.03, 0.01, 0.02]),)
(var"1" = [0.3, 0.1, 0.2],)
(var"1" = [0.0, 1.0, 2.0], var"2" = [0.3, 0.1, 0.2])

```
"""
macro import_frule(args...)
    return _import_frule(args...)
end 

function _import_rrule end # defined in EnzymeChainRulesCoreExt extension

"""
    import_rrule(::fn, tys...)

Automatically import a ChainRules.rrule as a custom reverse mode EnzymeRule. When called in batch mode, this
will end up calling the primal multiple times which results in slower code. This macro assumes that the underlying
function to be imported is read-only, and returns a Duplicated or Const object. This macro also assumes that the
inputs permit a .+= operation and that the output has a valid Enzyme.make_zero function defined. It also assumes
that overwritten(x) accurately describes if there is any non-preserved data from forward to reverse, not just
the outermost data structure being overwritten as provided by the specification.

Finally, this macro falls back to almost always caching all of the inputs, even if it may not be needed for the
derivative computation.

As a result, this auto importer is also likely to be slower than writing your own rule, and may also be slower
than not having a rule at all.

Use with caution.

```julia
Enzyme.@import_rrule(typeof(Base.sort), Any);
```
"""
macro import_rrule(args...)
    return _import_rrule(args...)
end

end # module<|MERGE_RESOLUTION|>--- conflicted
+++ resolved
@@ -229,11 +229,7 @@
     [`Active`](@ref) will automatically convert plain integers to floating
     point values, but cannot do so for integer values in tuples and structs.
 """
-<<<<<<< HEAD
-@inline function autodiff(::ReverseMode{ReturnPrimal, RABI,Holomorphic, ErrIfFuncWritten}, f::FA, ::Type{A}, args::Vararg{Annotation, Nargs}) where {FA<:Annotation, A<:Annotation, ReturnPrimal, RABI<:ABI,Holomorphic, Nargs, ErrIfFuncWritten}
-=======
-@inline function autodiff(rmode::ReverseMode{ReturnPrimal, RABI,Holomorphic}, f::FA, ::Type{A}, args::Vararg{Annotation, Nargs}) where {FA<:Annotation, A<:Annotation, ReturnPrimal, RABI<:ABI,Holomorphic, Nargs}
->>>>>>> c0c07c31
+@inline function autodiff(rmode::ReverseMode{ReturnPrimal, RABI,Holomorphic, ErrIfFuncWritten}, f::FA, ::Type{A}, args::Vararg{Annotation, Nargs}) where {FA<:Annotation, A<:Annotation, ReturnPrimal, RABI<:ABI,Holomorphic, Nargs, ErrIfFuncWritten}
     tt′   = vaTypeof(args...)
     width = same_or_one(1, args...)
     if width == 0
