module Enzyme

import EnzymeCore: Forward, Reverse, ReverseWithPrimal
export Forward, Reverse, ReverseWithPrimal

import EnzymeCore: Const, Active, Duplicated, DuplicatedNoNeed, BatchDuplicated, BatchDuplicatedNoNeed
export Const, Active, Duplicated, DuplicatedNoNeed, BatchDuplicated, BatchDuplicatedNoNeed

import EnzymeCore: batch_size
export batch_size

import EnzymeCore: autodiff, autodiff_deferred
export autodiff, autodiff_deferred

export jacobian, gradient, gradient!
export markType, batch_size, onehot, chunkedonehot

using LinearAlgebra
import EnzymeCore: ReverseMode, ForwardMode, Annotation, Mode

import EnzymeCore: EnzymeRules
export EnzymeRules

# Independent code, must be loaded before "compiler.jl"
include("pmap.jl")

import LLVM
include("api.jl")

Base.convert(::Type{API.CDerivativeMode}, ::ReverseMode{<:Any, false}) = API.DEM_ReverseModeCombined
Base.convert(::Type{API.CDerivativeMode}, ::ReverseMode{<:Any, true}) = API.DEM_ReverseModeGradient
Base.convert(::Type{API.CDerivativeMode}, ::ForwardMode) = API.DEM_ForwardMode

function guess_activity end

include("logic.jl")
include("typeanalysis.jl")
include("typetree.jl")
include("utils.jl")
include("compiler.jl")
include("internal_rules.jl")

import .Compiler: CompilationException

# @inline annotate() = ()
# @inline annotate(arg::A, args::Vararg{Any, N}) where {A<:Annotation, N} = (arg, annotate(args...)...)
# @inline annotate(arg, args::Vararg{Any, N}) where N = (Const(arg), annotate(args...)...)

@inline function falses_from_args(::Val{add}, args::Vararg{Any, N}) where {add,N}
    ntuple(Val(add+N)) do i
        Base.@_inline_meta
        false
    end
end

@inline function annotate(args::Vararg{Any, N}) where N
    ntuple(Val(N)) do i
        Base.@_inline_meta
        arg = @inbounds args[i]
        if arg isa Annotation
            return arg
        else
            return Const(arg)
        end
    end
end

@inline function any_active(args::Vararg{Any, N}) where N
    any(ntuple(Val(N)) do i
        Base.@_inline_meta
        arg = @inbounds args[i]
        if arg isa Active
            return true
        else
            return false
        end
    end)
end

@inline function same_or_one_helper(current, next)
    if current == -1
        return next
    elseif current == next
        return next
    else
        error("Multiple distinct batch sizes")
    end
end

@inline same_or_one_rec(current) = current
@inline same_or_one_rec(current, arg::BatchDuplicated{T, N}, args...) where {T,N} =
   same_or_one_rec(same_or_one_helper(current, N), args...)
@inline same_or_one_rec(current, arg::BatchDuplicatedNoNeed{T, N}, args...) where {T,N} =
   same_or_one_rec(same_or_one_helper(current, N), args...)
@inline same_or_one_rec(current, arg, args...) = same_or_one_rec(current, args...)

@inline function same_or_one(args...)
    res = same_or_one_rec(-1, args...)
    if res == -1
        return 1
    else
        return res
    end
end
"""
    autodiff(::ReverseMode, f, Activity, args...)

Auto-differentiate function `f` at arguments `args` using reverse mode.

Limitations:

* `f` may only return a `Real` (of a built-in/primitive type) or `nothing`,
  not an array, struct, `BigFloat`, etc. To handle vector-valued return
  types, use a mutating `f!` that returns `nothing` and stores it's return
  value in one of the arguments, which must be wrapped in a
  [`Duplicated`](@ref).

`args` may be numbers, arrays, structs of numbers, structs of arrays and so
on. Enzyme will only differentiate in respect to arguments that are wrapped
in an [`Active`](@ref) (for immutable arguments like primitive types and
structs thereof) or [`Duplicated`](@ref) (for mutable arguments like arrays,
`Ref`s and structs thereof). Non-annotated arguments will automatically be
treated as [`Const`](@ref).

`Activity` is the Activity of the return value, it may be `Const` or `Active`.

Example:

```jldoctest
a = 4.2
b = [2.2, 3.3]; ∂f_∂b = zero(b)
c = 55; d = 9

f(a, b, c, d) = a * √(b[1]^2 + b[2]^2) + c^2 * d^2
∂f_∂a, _, _, ∂f_∂d = autodiff(Reverse, f, Active, Active(a), Duplicated(b, ∂f_∂b), c, Active(d))[1]

# output

(3.966106403010388, nothing, nothing, 54450.0)
```

here, `autodiff` returns a tuple
``(\\partial f/\\partial a, \\partial f/\\partial d)``,
while ``\\partial f/\\partial b`` will be *added to* `∂f_∂b` (but not returned).
`c` will be treated as `Const(c)`.

One can also request the original returned value of the computation.

Example:

```jldoctest
Enzyme.autodiff(ReverseWithPrimal, x->x*x, Active(3.0))

# output

((6.0,), 9.0)
```

!!! note

    Enzyme gradients with respect to integer values are zero.
    [`Active`](@ref) will automatically convert plain integers to floating
    point values, but cannot do so for integer values in tuples and structs.
"""
@inline function autodiff(::ReverseMode{ReturnPrimal}, f::F, ::Type{A}, args...) where {F, A<:Annotation, ReturnPrimal}
    args′  = annotate(args...)
    tt′    = Tuple{map(Core.Typeof, args′)...}
    width = same_or_one(args...)
    if width == 0
        throw(ErrorException("Cannot differentiate with a batch size of 0"))
    end

    ModifiedBetween = Val(falses_from_args(Val(1), args...))

    fn, dfn = if F <: Duplicated
        (f.val, f.dval)
    else
        (f, nothing)
    end

    if A <: Active
        tt    = Tuple{map(T->eltype(Core.Typeof(T)), args′)...}
        rt = Core.Compiler.return_type(fn, tt)
        if !allocatedinline(rt) || rt isa Union
            forward, adjoint = Enzyme.Compiler.thunk(fn, dfn, Duplicated{rt}, tt′, #=Split=# Val(API.DEM_ReverseModeGradient), Val(width), ModifiedBetween, #=ReturnPrimal=#Val(ReturnPrimal), #=ShadowInit=#Val(true))
            res = forward(args′...)
            tape = res[1]
            if ReturnPrimal
                return (adjoint(args′..., tape)[1], res[2])
            else
                return adjoint(args′..., tape)
            end
        end
    elseif A <: Duplicated || A<: DuplicatedNoNeed || A <: BatchDuplicated || A<: BatchDuplicatedNoNeed
        throw(ErrorException("Duplicated Returns not yet handled"))
    end
    thunk = Enzyme.Compiler.thunk(fn, dfn, A, tt′, #=Split=# Val(API.DEM_ReverseModeCombined), Val(width), ModifiedBetween, Val(ReturnPrimal))
    if A <: Active
        tt    = Tuple{map(T->eltype(Core.Typeof(T)), args′)...}
        rt = eltype(Compiler.return_type(thunk))
        args′ = (args′..., one(rt))
    end
    thunk(args′...)
end


"""
    autodiff(mode::Mode, f, args...)

Like [`autodiff`](@ref) but will try to guess the activity of the return value.
"""
@inline function autodiff(mode::CMode, f::F, args...) where {F, CMode<:Mode}
    args′ = annotate(args...)
    tt′   = Tuple{map(Core.Typeof, args′)...}
    tt    = Tuple{map(T->eltype(Core.Typeof(T)), args′)...}
    fn = if F <: Duplicated
        f.val
    else
        f
    end
    rt    = Core.Compiler.return_type(fn, tt)
    A     = guess_activity(rt, mode)
    autodiff(mode, f, A, args′...)
end

"""
    autodiff(::ForwardMode, f, Activity, args...)

Auto-differentiate function `f` at arguments `args` using forward mode.

`args` may be numbers, arrays, structs of numbers, structs of arrays and so
on. Enzyme will only differentiate in respect to arguments that are wrapped
in a [`Duplicated`](@ref) or similar argument. Non-annotated arguments will
automatically be treated as [`Const`](@ref). Unlike reverse mode in
[`autodiff`](@ref), [`Active`](@ref) arguments are not allowed here, since
all 

`Activity` is the Activity of the return value, it may be:
* `Const` if the return is not to be differentiated with respect to
* `Duplicated`, if the return is being differentiated with respect to and
  both the original value and the derivative return are desired
* `DuplicatedNoNeed`, if the return is being differentiated with respect to
  and only the derivative return is desired.

Example returning both original return and derivative:

```jldoctest
a = 4.2
b = [2.2, 3.3]; ∂f_∂b = zero(b)
c = 55; d = 9

f(x) = x*x
res, ∂f_∂x = autodiff(Forward, f, Duplicated, Duplicated(3.14, 1.0))

# output

(9.8596, 6.28)
```

Example returning just the derivative:

```jldoctest
a = 4.2
b = [2.2, 3.3]; ∂f_∂b = zero(b)
c = 55; d = 9

f(x) = x*x
∂f_∂x = autodiff(Forward, f, DuplicatedNoNeed, Duplicated(3.14, 1.0))

# output

(6.28,)
```
"""
@inline function autodiff(::ForwardMode, f::F, ::Type{A}, args...) where {F, A<:Annotation}
    args′  = annotate(args...)
    if any_active(args′...)
        throw(ErrorException("Active arguments not allowed in forward mode"))
    end
    tt′    = Tuple{map(Core.Typeof, args′)...}
    width = same_or_one(args′...)
    if width == 0
        throw(ErrorException("Cannot differentiate with a batch size of 0"))
    end
    if A <: Active
        throw(ErrorException("Active Returns not allowed in forward mode"))
    end
    ReturnPrimal = Val(A <: Duplicated || A <: BatchDuplicated)
    RT = if A <: Duplicated && width != 1
        BatchDuplicated{eltype(A), width}
    elseif A <: DuplicatedNoNeed && width != 1
        BatchDuplicatedNoNeed{eltype(A), width}
    else
        A
    end
    
    ModifiedBetween = Val(falses_from_args(Val(1), args...))

    fn, dfn = if F <: Duplicated
        (f.val, f.dval)
    else
        (f, nothing)
    end

    thunk = Enzyme.Compiler.thunk(fn, dfn, RT, tt′, #=Mode=# Val(API.DEM_ForwardMode), Val(width),
                                     ModifiedBetween, ReturnPrimal)
    thunk(args′...)
end

# F as first arg for `do` syntax
@inline autodiff(dupf::Duplicated{F}, mode::Mode, ::Type{A}, args...) where {F,A<:Annotation} = autodiff(mode, dupf, A, args...)
@inline autodiff(f::F, mode::Mode, ::Type{A}, args...) where {F,A<:Annotation} = autodiff(mode, f, A, args...)
@inline autodiff(dupf::Duplicated{F}, mode::Mode, args...) where {F} = autodiff(mode, dupf, args...)
@inline autodiff(f::F, mode::Mode, args...) where {F} = autodiff(mode, f, args...)

"""
    autodiff_deferred(::ReverseMode, f, Activity, args...)

Same as [`autodiff`](@ref) but uses deferred compilation to support usage in GPU
code, as well as high-order differentiation.
"""
@inline function autodiff_deferred(::ReverseMode{ReturnPrimal}, f::F, ::Type{A}, args...) where {F, A<:Annotation, ReturnPrimal}
    args′ = annotate(args...)
    tt′   = Tuple{map(Core.Typeof, args′)...}
    width = same_or_one(args...)
    if width == 0
        throw(ErrorException("Cannot differentiate with a batch size of 0"))
    end
    if A isa UnionAll
        tt = Tuple{map(T->eltype(Core.Typeof(T)), args′)...}
        rt = Core.Compiler.return_type(f, tt)
        rt = A{rt}
    else
        @assert A isa DataType
        rt = A
    end

    if eltype(rt) == Union{}
        error("Return type inferred to be Union{}. Giving up.")
    end

<<<<<<< HEAD
    adjoint_ptr, primal_ptr = Compiler.deferred_codegen(f, Val(tt′), Val(rt), #=dupClosure=#Val(false), Val(API.DEM_ReverseModeCombined), Val(width), #=ModifiedBetween=#Val(false), Val(ReturnPrimal))
    @assert primal_ptr === nothing
    thunk = Compiler.CombinedAdjointThunk{F, rt, tt′, typeof(Val(width)), Nothing, Val(ReturnPrimal)}(f, adjoint_ptr, #=df=#nothing)
=======
    ModifiedBetween = Val(falses_from_args(Val(1), args...))

    fn, dfn = if F <: Duplicated
        (f.val, f.dval)
    else
        (f, nothing)
    end
    
    ptr   = Compiler.deferred_codegen(fn, Val(tt′), Val(rt), #=dupClosure=#Val(dfn !== nothing), Val(API.DEM_ReverseModeCombined), Val(width), ModifiedBetween, Val(ReturnPrimal))
    thunk = Compiler.CombinedAdjointThunk{F, rt, tt′, typeof(Val(width)), Nothing, Val(ReturnPrimal)}(f, ptr, dfn)
>>>>>>> ef61be25
    if rt <: Active
        args′ = (args′..., one(eltype(rt)))
    elseif A <: Duplicated || A<: DuplicatedNoNeed || A <: BatchDuplicated || A<: BatchDuplicatedNoNeed
        throw(ErrorException("Duplicated Returns not yet handled"))
    end
    thunk(args′...)
end

"""
    autodiff_deferred(::ForwardMode, f, Activity, args...)

Same as `autodiff(::ForwardMode, ...)` but uses deferred compilation to support usage in GPU
code, as well as high-order differentiation.
"""
@inline function autodiff_deferred(::ForwardMode, f::F, ::Type{A}, args...) where {F, A<:Annotation}
    args′ = annotate(args...)
    tt′   = Tuple{map(Core.Typeof, args′)...}
    width = same_or_one(args...)
    if width == 0
        throw(ErrorException("Cannot differentiate with a batch size of 0"))
    end
    if A isa UnionAll
        tt = Tuple{map(T->eltype(Core.Typeof(T)), args′)...}
        rt = Core.Compiler.return_type(f, tt)
        rt = A{rt}
    else
        @assert A isa DataType
        rt = A
    end

    if eltype(rt) == Union{}
        error("Return type inferred to be Union{}. Giving up.")
    end

    if A <: Active
        throw(ErrorException("Active Returns not allowed in forward mode"))
    end

    ReturnPrimal = Val(A <: Duplicated || A <: BatchDuplicated)
<<<<<<< HEAD
    adjoint_ptr, primal_ptr = Compiler.deferred_codegen(f, Val(tt′), Val(rt), #=dupClosure=#Val(false), Val(API.DEM_ForwardMode), Val(width), #=ModifiedBetween=#Val(false), ReturnPrimal)
    @assert primal_ptr === nothing
    thunk = Compiler.ForwardModeThunk{F, rt, tt′, typeof(Val(width)), Nothing, ReturnPrimal}(f, adjoint_ptr, #=df=#nothing)
=======
    
    ModifiedBetween = Val(falses_from_args(Val(1), args...))

    fn, dfn = if F <: Duplicated
        (f.val, f.dval)
    else
        (f, nothing)
    end

    ptr   = Compiler.deferred_codegen(fn, Val(tt′), Val(rt), #=dupClosure=#Val(dfn !== nothing), Val(API.DEM_ForwardMode), Val(width), ModifiedBetween, ReturnPrimal)
    thunk = Compiler.ForwardModeThunk{F, rt, tt′, typeof(Val(width)), Nothing, ReturnPrimal}(f, ptr, dfn)
>>>>>>> ef61be25
    thunk(args′...)
end

"""
    autodiff_deferred(mode, f, args...)

Like [`autodiff_deferred`](@ref) but will try to guess the activity of the return value.
"""
@inline function autodiff_deferred(mode::SMode, f::F, args...) where {F, SMode<:Mode}
    args′ = annotate(args...)
    tt    = Tuple{map(T->eltype(Core.Typeof(T)), args′)...}
    rt    = Core.Compiler.return_type(f, tt)
    rt    = guess_activity(rt, mode)
    autodiff_deferred(mode, f, rt, args′...)
end

@inline function autodiff_deferred(mode::SMode, dupf::Duplicated{F}, args...) where {F, SMode<:Mode}
    args′ = annotate(args...)
    tt′   = Tuple{map(Core.Typeof, args′)...}
    tt    = Tuple{map(T->eltype(Core.Typeof(T)), args′)...}
    rt    = Core.Compiler.return_type(dupf.val, tt)
    A     = guess_activity(rt, mode)
    autodiff_deferred(mode, dupf, A, args′...)
end

# White lie, should be `Core.LLVMPtr{Cvoid, 0}` but that's not supported by ccallable
Base.@ccallable function __enzyme_float(x::Ptr{Cvoid})::Cvoid
    return nothing
end

Base.@ccallable function __enzyme_double(x::Ptr{Cvoid})::Cvoid
    return nothing
end

@inline function markType(::Type{T}, ptr::Ptr{Cvoid}) where T
    markType(Base.unsafe_convert(Ptr{T}, ptr))
end

@inline function markType(data::Array{T}) where T
    GC.@preserve data markType(pointer(data))
end

# TODO(WM): We record the type of a single index here, we could give it a range
@inline function markType(data::SubArray)
    GC.@preserve data markType(pointer(data))
end

@inline function markType(data::Ptr{Float32})
    Base.llvmcall(("declare void @__enzyme_float(i8* nocapture) nounwind define void @c(i64 %q) nounwind alwaysinline { %p = inttoptr i64 %q to i8* call void @__enzyme_float(i8* %p) ret void }", "c"), Cvoid, Tuple{Ptr{Float32}}, data)
    nothing
end

@inline function markType(data::Ptr{Float64})
    Base.llvmcall(("declare void @__enzyme_double(i8* nocapture) nounwind define void @c(i64 %q) nounwind alwaysinline { %p = inttoptr i64 %q to i8* call void @__enzyme_double(i8* %p) ret void }", "c"), Cvoid, Tuple{Ptr{Float64}}, data)
    nothing
end

@inline function onehot(x, start=1, endl=length(x))
    ntuple(Val(endl-start+1)) do i
        Base.@_inline_meta
        res = similar(x)
        for idx in 1:length(x)
            @inbounds res[idx] = (i + start - 1== idx) ? 1.0 : 0.0
        end
        return res
    end
end

@inline function onehot(x::NTuple{N, T}, start=1, endl=N) where {T, N}
    ntuple(Val(endl-start+1)) do i
        Base.@_inline_meta
        ntuple(N) do idx
            Base.@_inline_meta
            return (i + start - 1 == idx) ? 1.0 : 0.0
        end
    end
end

"""
    gradient(::ReverseMode, f, x)

Compute the gradient of an array-input function `f` using reverse mode.
This will allocate and return new array with the gradient result.

Example:

```jldoctest
f(x) = x[1]*x[2]

grad = gradient(Reverse, f, [2.0, 3.0])

# output

2-element Vector{Float64}:
 3.0
 2.0
```
"""
@inline function gradient(::ReverseMode, f, x)
    dx = zero(x)
    autodiff(Reverse, f, Duplicated(x, dx))
    dx
end


"""
    gradient!(::ReverseMode, dx, f, x)

Compute the gradient of an array-input function `f` using reverse mode,
storing the derivative result in an existing array `dx`.

Example:

```jldoctest
f(x) = x[1]*x[2]

dx = [0.0, 0.0]
gradient!(Reverse, dx, f, [2.0, 3.0])

# output

2-element Vector{Float64}:
 3.0
 2.0
```
"""
@inline function gradient!(::ReverseMode, dx, f, x)
    dx .= 0
    autodiff(Reverse, f, Duplicated(x, dx))
    dx
end

"""
    gradient(::ForwardMode, f, x; shadow=onehot(x))

Compute the gradient of an array-input function `f` using forward mode. The
optional keyword argument `shadow` is a vector of one-hot vectors of type `x`
which are used to forward-propagate into the return. For performance reasons,
this should be computed once, outside the call to `gradient`, rather than
within this call.

Example:

```jldoctest
f(x) = x[1]*x[2]

grad = gradient(Forward, f, [2.0, 3.0])

# output

(3.0, 2.0)
```
"""
@inline function gradient(::ForwardMode, f, x; shadow=onehot(x))
    if length(x) == 0
        return ()
    end
    values(only(autodiff(Forward, f, BatchDuplicatedNoNeed, BatchDuplicated(x, shadow))))
end

@inline function chunkedonehot(x, ::Val{chunk}) where chunk
    sz = length(x)
    num = ((sz + chunk - 1) ÷ chunk)
    ntuple(Val(num)) do i
        Base.@_inline_meta
        onehot(x, (i-1)*chunk+1, i == num ? sz : (i*chunk) )
    end
end

@inline tupleconcat(x) = x
@inline tupleconcat(x, y) = (x..., y...)
@inline tupleconcat(x, y, z...) = (x..., tupleconcat(y, z...)...)

"""
    gradient(::ForwardMode, f, x, ::Val{chunk}; shadow=onehot(x))

Compute the gradient of an array-input function `f` using vector forward mode.
Like [`gradient`](@ref), except it uses a chunk size of `chunk` to compute
`chunk` derivatives in a single call.

Example:

```jldoctest
f(x) = x[1]*x[2]

grad = gradient(Forward, f, [2.0, 3.0], Val(2))

# output

(3.0, 2.0)
```
"""
@inline function gradient(::ForwardMode, f::F, x::X, ::Val{chunk}; shadow=chunkedonehot(x, Val(chunk))) where {F, X, chunk}
    if chunk == 0
        throw(ErrorException("Cannot differentiate with a batch size of 0"))
    end
    tmp = ntuple(length(shadow)) do i
        values(autodiff(Forward, f, BatchDuplicatedNoNeed, BatchDuplicated(x, shadow[i]))[1])
    end
    tupleconcat(tmp...)
end

@inline function gradient(::ForwardMode, f::F, x::X, ::Val{1}; shadow=onehot(x)) where {F,X}
    ntuple(length(shadow)) do i
        autodiff(Forward, f, DuplicatedNoNeed, Duplicated(x, shadow[i]))[1]
    end
end

"""
    jacobian(::ForwardMode, f, x; shadow=onehot(x))
    jacobian(::ForwardMode, f, x, ::Val{chunk}; shadow=onehot(x))

Compute the jacobian of an array-input function `f` using (potentially vector)
forward mode. This is a simple rename of the [`gradient`](@ref) function,
and all relevant arguments apply here.

Example:

```jldoctest
f(x) = [x[1]*x[2], x[2]]

grad = jacobian(Forward, f, [2.0, 3.0])

# output

2×2 Matrix{Float64}:
 3.0  2.0
 0.0  1.0
```
"""
@inline function jacobian(::ForwardMode, f, x; shadow=onehot(x))
    cols = if length(x) == 0
        return ()
    else
        values(only(autodiff(Forward, f, BatchDuplicatedNoNeed, BatchDuplicated(x, shadow))))
    end
    reduce(hcat, cols)
end

@inline function jacobian(::ForwardMode, f::F, x::X, ::Val{chunk}; shadow=chunkedonehot(x, Val(chunk))) where {F, X, chunk}
    if chunk == 0
        throw(ErrorException("Cannot differentiate with a batch size of 0"))
    end
    tmp = ntuple(length(shadow)) do i
        values(autodiff(Forward, f, BatchDuplicatedNoNeed, BatchDuplicated(x, shadow[i]))[1])
    end
    cols = tupleconcat(tmp...)
    reduce(hcat, cols)
end

@inline function jacobian(::ForwardMode, f::F, x::X, ::Val{1}; shadow=onehot(x)) where {F,X}
    cols = ntuple(length(shadow)) do i
        autodiff(Forward, f, DuplicatedNoNeed, Duplicated(x, shadow[i]))[1]
    end
    reduce(hcat, cols)
end

"""
    jacobian(::ReverseMode, f, x, ::Val{num_outs}, ::Val{chunk})

Compute the jacobian of an array-input function `f` using (potentially vector)
reverse mode. The `chunk` argument denotes the chunk size to use and `num_outs`
denotes the number of outputs `f` will return in an array.

Example:

```jldoctest
f(x) = [x[1]*x[2], x[2]]

grad = jacobian(Reverse, f, [2.0, 3.0], Val(2))

# output

2×2 Matrix{Float64}:
 3.0  2.0
 0.0  1.0
```
"""
@inline function jacobian(::ReverseMode, f::F, x::X, n_outs::Val{n_out_val}, ::Val{chunk}) where {F, X, chunk, n_out_val}
    num = ((n_out_val + chunk - 1) ÷ chunk)
    
    if chunk == 0
        throw(ErrorException("Cannot differentiate with a batch size of 0"))
    end

    tt′   = Tuple{BatchDuplicated{Core.Typeof(x), chunk}}
    tt    = Tuple{Core.Typeof(x)}
    rt = Core.Compiler.return_type(f, tt)
    ModifiedBetween = Val((false, false))
    primal, adjoint = Enzyme.Compiler.thunk(f, #=df=#nothing, BatchDuplicatedNoNeed{rt}, tt′, #=Split=# Val(API.DEM_ReverseModeGradient), #=width=#Val(chunk), ModifiedBetween)
    
    if num * chunk == n_out_val
        last_size = chunk
        primal2, adjoint2 = primal, adjoint
    else
        last_size = n_out_val - (num-1)*chunk
        tt′ = Tuple{BatchDuplicated{Core.Typeof(x), last_size}}
        primal2, adjoint2 = Enzyme.Compiler.thunk(f, #=df=#nothing, BatchDuplicatedNoNeed{rt}, tt′, #=Split=# Val(API.DEM_ReverseModeGradient), #=width=#Val(last_size), ModifiedBetween)
    end

    tmp = ntuple(num) do i
        Base.@_inline_meta
        dx = ntuple(i == num ? last_size : chunk) do idx
            Base.@_inline_meta
            zero(x)
        end
        res = (i == num ? primal2 : primal)(BatchDuplicated(x, dx))
        tape = res[1]
        j = 0
        for shadow in res[2]
            j += 1
            @inbounds shadow[(i-1)*chunk+j] += one(eltype(typeof(shadow)))
        end
        (i == num ? adjoint2 : adjoint)(BatchDuplicated(x, dx), tape)
        return dx
    end
    rows = tupleconcat(tmp...)
    mapreduce(LinearAlgebra.adjoint, vcat, rows)
end

@inline function jacobian(::ReverseMode, f::F, x::X, n_outs::Val{n_out_val}, ::Val{1} = Val(1)) where {F, X, n_out_val}
    tt′   = Tuple{Duplicated{Core.Typeof(x)}}
    tt    = Tuple{Core.Typeof(x)}
    rt = Core.Compiler.return_type(f, tt)
    ModifiedBetween = Val((false, false))
    primal, adjoint = Enzyme.Compiler.thunk(f, #=df=#nothing, DuplicatedNoNeed{rt}, tt′, #=Split=# Val(API.DEM_ReverseModeGradient), #=width=#Val(1), ModifiedBetween)
    rows = ntuple(n_outs) do i
        Base.@_inline_meta
        dx = zero(x)
        res = primal(Duplicated(x, dx))
        tape = res[1]
        @inbounds res[2][i] += one(eltype(typeof(res[2])))
        adjoint(Duplicated(x, dx), tape)
        return dx
    end
    mapreduce(LinearAlgebra.adjoint, vcat, rows)
end


end # module<|MERGE_RESOLUTION|>--- conflicted
+++ resolved
@@ -339,11 +339,6 @@
         error("Return type inferred to be Union{}. Giving up.")
     end
 
-<<<<<<< HEAD
-    adjoint_ptr, primal_ptr = Compiler.deferred_codegen(f, Val(tt′), Val(rt), #=dupClosure=#Val(false), Val(API.DEM_ReverseModeCombined), Val(width), #=ModifiedBetween=#Val(false), Val(ReturnPrimal))
-    @assert primal_ptr === nothing
-    thunk = Compiler.CombinedAdjointThunk{F, rt, tt′, typeof(Val(width)), Nothing, Val(ReturnPrimal)}(f, adjoint_ptr, #=df=#nothing)
-=======
     ModifiedBetween = Val(falses_from_args(Val(1), args...))
 
     fn, dfn = if F <: Duplicated
@@ -352,9 +347,9 @@
         (f, nothing)
     end
     
-    ptr   = Compiler.deferred_codegen(fn, Val(tt′), Val(rt), #=dupClosure=#Val(dfn !== nothing), Val(API.DEM_ReverseModeCombined), Val(width), ModifiedBetween, Val(ReturnPrimal))
-    thunk = Compiler.CombinedAdjointThunk{F, rt, tt′, typeof(Val(width)), Nothing, Val(ReturnPrimal)}(f, ptr, dfn)
->>>>>>> ef61be25
+    adjoint_ptr, primal_ptr = Compiler.deferred_codegen(fn, Val(tt′), Val(rt), #=dupClosure=#Val(dfn !== nothing), Val(API.DEM_ReverseModeCombined), Val(width), ModifiedBetween, Val(ReturnPrimal))
+    @assert primal_ptr === nothing
+    thunk = Compiler.CombinedAdjointThunk{F, rt, tt′, typeof(Val(width)), Nothing, Val(ReturnPrimal)}(f, adjoint_ptr, dfn)
     if rt <: Active
         args′ = (args′..., one(eltype(rt)))
     elseif A <: Duplicated || A<: DuplicatedNoNeed || A <: BatchDuplicated || A<: BatchDuplicatedNoNeed
@@ -394,12 +389,6 @@
     end
 
     ReturnPrimal = Val(A <: Duplicated || A <: BatchDuplicated)
-<<<<<<< HEAD
-    adjoint_ptr, primal_ptr = Compiler.deferred_codegen(f, Val(tt′), Val(rt), #=dupClosure=#Val(false), Val(API.DEM_ForwardMode), Val(width), #=ModifiedBetween=#Val(false), ReturnPrimal)
-    @assert primal_ptr === nothing
-    thunk = Compiler.ForwardModeThunk{F, rt, tt′, typeof(Val(width)), Nothing, ReturnPrimal}(f, adjoint_ptr, #=df=#nothing)
-=======
-    
     ModifiedBetween = Val(falses_from_args(Val(1), args...))
 
     fn, dfn = if F <: Duplicated
@@ -408,9 +397,9 @@
         (f, nothing)
     end
 
-    ptr   = Compiler.deferred_codegen(fn, Val(tt′), Val(rt), #=dupClosure=#Val(dfn !== nothing), Val(API.DEM_ForwardMode), Val(width), ModifiedBetween, ReturnPrimal)
-    thunk = Compiler.ForwardModeThunk{F, rt, tt′, typeof(Val(width)), Nothing, ReturnPrimal}(f, ptr, dfn)
->>>>>>> ef61be25
+    adjoint_ptr, primal_ptr = Compiler.deferred_codegen(fn, Val(tt′), Val(rt), #=dupClosure=#Val(dfn !== nothing), Val(API.DEM_ForwardMode), Val(width), ModifiedBetween, ReturnPrimal)
+    @assert primal_ptr === nothing
+    thunk = Compiler.ForwardModeThunk{F, rt, tt′, typeof(Val(width)), Nothing, ReturnPrimal}(f, adjoint_ptr, dfn)
     thunk(args′...)
 end
 
