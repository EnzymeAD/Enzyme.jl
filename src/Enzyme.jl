--- conflicted
+++ resolved
@@ -57,13 +57,10 @@
     within_autodiff,
     WithPrimal,
     NoPrimal,
-<<<<<<< HEAD
-    Split
-=======
     needs_primal,
     runtime_activity,
-    strong_zero
->>>>>>> 26eb047e
+    strong_zero,
+    Split
 export Annotation,
     Const,
     Active,
