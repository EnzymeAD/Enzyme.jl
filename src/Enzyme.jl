--- conflicted
+++ resolved
@@ -1342,11 +1342,7 @@
 of shape `size(output)` of values of the input type. 
 ```
 """
-<<<<<<< HEAD
-@inline function jacobian(::ReverseMode{#=ReturnPrimal=#false,RuntimeActivity, RABI, ErrIfFuncWritten}, f::F, x::X, n_outs::Val{n_out_val}, ::Val{chunk}) where {F, X, chunk, n_out_val, RABI<:ABI, ErrIfFuncWritten, RuntimeActivity}
-=======
-@inline function jacobian(::ReverseMode{#=ReturnPrimal=#false,RABI, #=Holomorphic=#false, ErrIfFuncWritten}, f::F, x::X, n_outs::Val{n_out_val}, ::Val{chunk}) where {F, X, chunk, n_out_val, RABI<:ABI, ErrIfFuncWritten}
->>>>>>> afedaac9
+@inline function jacobian(::ReverseMode{#=ReturnPrimal=#false,RuntimeActivity, RABI, #=Holomorphic=#false, ErrIfFuncWritten}, f::F, x::X, n_outs::Val{n_out_val}, ::Val{chunk}) where {F, X, chunk, n_out_val, RABI<:ABI, ErrIfFuncWritten, RuntimeActivity}
     num = ((n_out_val + chunk - 1) ÷ chunk)
     
     if chunk == 0
@@ -1422,11 +1418,7 @@
     end
 end
 
-<<<<<<< HEAD
-@inline function jacobian(::ReverseMode{#=ReturnPrimal=#false,RuntimeActivity,RABI, ErrIfFuncWritten}, f::F, x::X, n_outs::Val{n_out_val}, ::Val{1} = Val(1)) where {F, X, n_out_val,RuntimeActivity,RABI<:ABI, ErrIfFuncWritten}
-=======
-@inline function jacobian(::ReverseMode{#=ReturnPrimal=#false,RABI, #=Holomorphic=#false, ErrIfFuncWritten}, f::F, x::X, n_outs::Val{n_out_val}, ::Val{1} = Val(1)) where {F, X, n_out_val,RABI<:ABI, ErrIfFuncWritten}
->>>>>>> afedaac9
+@inline function jacobian(::ReverseMode{#=ReturnPrimal=#false,RuntimeActivity,RABI, #=Holomorphic=#false, ErrIfFuncWritten}, f::F, x::X, n_outs::Val{n_out_val}, ::Val{1} = Val(1)) where {F, X, n_out_val,RuntimeActivity,RABI<:ABI, ErrIfFuncWritten}
     XT = Core.Typeof(x) 
     MD = Compiler.active_reg_inner(XT, #=seen=#(), #=world=#nothing, #=justActive=#Val(true)) == Compiler.ActiveState
     tt′   = MD ? Tuple{MixedDuplicated{XT}} : Tuple{Duplicated{XT}}
@@ -1475,21 +1467,12 @@
     end
 end
 
-<<<<<<< HEAD
-@inline function jacobian(::ReverseMode{ReturnPrimal,RuntimeActivity, RABI, ErrIfFuncWritten}, f::F, x::X) where {ReturnPrimal, F, X, RABI<:ABI, ErrIfFuncWritten, RuntimeActivity}
+@inline function jacobian(::ReverseMode{ReturnPrimal,RuntimeActivity, RABI, Holomorphic, ErrIfFuncWritten}, f::F, x::X) where {ReturnPrimal, F, X, RABI<:ABI, ErrIfFuncWritten, RuntimeActivity}
     res = f(x)
     jac = if res isa AbstractArray
-        jacobian(ReverseMode{false,RuntimeActivity,RABI, ErrIfFuncWritten}(), f, x, Val(length(jac)))
+        jacobian(ReverseMode{false,RuntimeActivity,RABI, Holomorphic, ErrIfFuncWritten}(), f, x, Val(length(jac)))
     elseif res isa AbstractFloat
-        gradient(ReverseMode{false,RuntimeActivity,RABI, ErrIfFuncWritten}(), f, x)
-=======
-@inline function jacobian(::ReverseMode{ReturnPrimal,RABI,Holomorphic,ErrIfFuncWritten}, f::F, x::X) where {ReturnPrimal, F, X, RABI<:ABI, Holomorphic, ErrIfFuncWritten}
-    res = f(x)
-    jac = if res isa AbstractArray
-        jacobian(ReverseMode{false,RABI, Holomorphic, ErrIfFuncWritten}(), f, x, Val(length(res)))
-    elseif res isa AbstractFloat
-        gradient(ReverseMode{false,RABI, Holomorphic, ErrIfFuncWritten}(), f, x)
->>>>>>> afedaac9
+        gradient(ReverseMode{false,RuntimeActivity,RABI, Holomorphic, ErrIfFuncWritten}(), f, x)
     else
         throw(AssertionError("Unsupported return type of function for reverse-mode jacobian, $(Core.Typeof(res))"))
     end
