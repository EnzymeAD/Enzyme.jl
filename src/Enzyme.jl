module Enzyme

import EnzymeCore

import EnzymeCore: Forward, ForwardWithPrimal, Reverse, ReverseWithPrimal, ReverseSplitNoPrimal, ReverseSplitWithPrimal, ReverseSplitModified, ReverseSplitWidth, ReverseMode, ForwardMode, ReverseHolomorphic, ReverseHolomorphicWithPrimal
export Forward, ForwardWithPrimal, Reverse, ReverseWithPrimal, ReverseSplitNoPrimal, ReverseSplitWithPrimal, ReverseSplitModified, ReverseSplitWidth, ReverseMode, ForwardMode, ReverseHolomorphic, ReverseHolomorphicWithPrimal

import EnzymeCore: Annotation, Const, Active, Duplicated, DuplicatedNoNeed, BatchDuplicated, BatchDuplicatedNoNeed, ABI, DefaultABI, FFIABI, InlineABI, NonGenABI, set_err_if_func_written, clear_err_if_func_written, set_abi, set_runtime_activity, clear_runtime_activity
export Annotation, Const, Active, Duplicated, DuplicatedNoNeed, BatchDuplicated, BatchDuplicatedNoNeed, DefaultABI, FFIABI, InlineABI, NonGenABI, set_err_if_func_written, clear_err_if_func_written, set_abi, set_runtime_activity, clear_runtime_activity

import EnzymeCore: BatchDuplicatedFunc
export BatchDuplicatedFunc

import EnzymeCore: MixedDuplicated, BatchMixedDuplicated
export MixedDuplicated, BatchMixedDuplicated

import EnzymeCore: batch_size, get_func 
export batch_size, get_func

import EnzymeCore: autodiff, autodiff_deferred, autodiff_thunk, autodiff_deferred_thunk, tape_type, make_zero, make_zero!
export autodiff, autodiff_deferred, autodiff_thunk, autodiff_deferred_thunk, tape_type, make_zero, make_zero!

export jacobian, gradient, gradient!, hvp, hvp!, hvp_and_gradient!
export markType, batch_size, onehot, chunkedonehot

using LinearAlgebra
import EnzymeCore: ReverseMode, ReverseModeSplit, ForwardMode, Mode

import EnzymeCore: EnzymeRules
export EnzymeRules

# Independent code, must be loaded before "compiler.jl"
include("pmap.jl")

import LLVM
include("api.jl")

Base.convert(::Type{API.CDerivativeMode}, ::ReverseMode) = API.DEM_ReverseModeCombined
Base.convert(::Type{API.CDerivativeMode}, ::ReverseModeSplit) = API.DEM_ReverseModeGradient
Base.convert(::Type{API.CDerivativeMode}, ::ForwardMode) = API.DEM_ForwardMode

function guess_activity end

include("logic.jl")
include("typeanalysis.jl")
include("typetree.jl")
include("gradientutils.jl")
include("utils.jl")
include("compiler.jl")
include("internal_rules.jl")

import .Compiler: CompilationException

@inline function falses_from_args(N)
    ntuple(Val(N)) do i
        Base.@_inline_meta
        false
    end
end

@inline function any_active(args::Vararg{Annotation, N}) where N
    any(ntuple(Val(N)) do i
        Base.@_inline_meta
        arg = @inbounds args[i]
        if arg isa Active
            return true
        elseif arg isa MixedDuplicated
            return true
        elseif arg isa BatchMixedDuplicated
            return true
        else
            return false
        end
    end)
end

@inline function vaTypeof(args::Vararg{Any, N}) where N
    return Tuple{(ntuple(Val(N)) do i
        Base.@_inline_meta
        Core.Typeof(args[i])
    end)...}
end

@inline function vaEltypes(args::Type{Ty}) where {Ty <: Tuple}
    return Tuple{(ntuple(Val(length(Ty.parameters))) do i
        Base.@_inline_meta
        eltype(Ty.parameters[i])
    end)...}
end

@inline function same_or_one_helper(current, next)
    if current == -1
        return next
    elseif current == next
        return next
    else
        error("Multiple distinct batch sizes")
    end
end

@inline same_or_one_rec(current) = current
@inline same_or_one_rec(current, arg::BatchMixedDuplicated{T, N}, args...) where {T,N} =
   same_or_one_rec(same_or_one_helper(current, N), args...)
@inline same_or_one_rec(current, arg::Type{BatchMixedDuplicated{T, N}}, args...) where {T,N} =
   same_or_one_rec(same_or_one_helper(current, N), args...)
@inline same_or_one_rec(current, arg::BatchDuplicatedFunc{T, N}, args...) where {T,N} =
   same_or_one_rec(same_or_one_helper(current, N), args...)
@inline same_or_one_rec(current, arg::Type{BatchDuplicatedFunc{T, N}}, args...) where {T,N} =
   same_or_one_rec(same_or_one_helper(current, N), args...)
@inline same_or_one_rec(current, arg::BatchDuplicated{T, N}, args...) where {T,N} =
   same_or_one_rec(same_or_one_helper(current, N), args...)
@inline same_or_one_rec(current, arg::Type{BatchDuplicated{T, N}}, args...) where {T,N} =
   same_or_one_rec(same_or_one_helper(current, N), args...)
@inline same_or_one_rec(current, arg::BatchDuplicatedNoNeed{T, N}, args...) where {T,N} =
   same_or_one_rec(same_or_one_helper(current, N), args...)
@inline same_or_one_rec(current, arg::Type{BatchDuplicatedNoNeed{T, N}}, args...) where {T,N} =
   same_or_one_rec(same_or_one_helper(current, N), args...)
@inline same_or_one_rec(current, arg, args...) = same_or_one_rec(current, args...)

@inline function same_or_one(defaultVal, args...)
    local_soo_res = same_or_one_rec(-1, args...)
    if local_soo_res == -1
        defaultVal
    else
        local_soo_res
    end
end


@inline function refn_seed(x::T) where T
    if T <: Complex
        return conj(x) / 2
    else
        return x
    end
end

@inline function imfn_seed(x::T) where T
    if T <: Complex
        return im * conj(x) / 2
    else
        return T(0)
    end
end

@inline function seed_complex_args(seen, seen2, args::Vararg{Annotation, Nargs}) where {Nargs}
    return ntuple(Val(Nargs)) do i
        Base.@_inline_meta
        arg = args[i]
        if arg isa Const || arg isa Active
            arg
        elseif arg isa Duplicated || arg isa DuplicatedNoNeed
            RT = eltype(Core.Typeof(arg))
            BatchDuplicated(arg.val, (arg.dval, make_zero(RT, seen, arg.dval), make_zero(RT, seen2, arg.dval)))
        else
            throw(ErrorException("Active Complex return does not yet support batching in combined reverse mode"))
        end
    end
end

@inline function fuse_complex_results(results, args::Vararg{Annotation, Nargs}) where {Nargs}
    ntuple(Val(Nargs)) do i
        Base.@_inline_meta
        if args[i] isa Active
            Compiler.recursive_add(Compiler.recursive_add(results[1][i][1], results[1][i][2], refn_seed), results[1][i][3], imfn_seed)
        else
            results[1][i]
        end
    end
end

"""
    autodiff(::ReverseMode, f, Activity, args::Vararg{<:Annotation, Nargs})

Auto-differentiate function `f` at arguments `args` using reverse mode.

Limitations:

* `f` may only return a `Real` (of a built-in/primitive type) or `nothing`,
  not an array, struct, `BigFloat`, etc. To handle vector-valued return
  types, use a mutating `f!` that returns `nothing` and stores it's return
  value in one of the arguments, which must be wrapped in a
  [`Duplicated`](@ref).

`args` may be numbers, arrays, structs of numbers, structs of arrays and so
on. Enzyme will only differentiate in respect to arguments that are wrapped
in an [`Active`](@ref) (for arguments whose derivative result must be returned
rather than mutated in place, such as primitive types and structs thereof)
or [`Duplicated`](@ref) (for mutable arguments like arrays, `Ref`s and structs
thereof).

`Activity` is the Activity of the return value, it may be `Const` or `Active`.

Example:

```jldoctest
a = 4.2
b = [2.2, 3.3]; ∂f_∂b = zero(b)
c = 55; d = 9

f(a, b, c, d) = a * √(b[1]^2 + b[2]^2) + c^2 * d^2
∂f_∂a, _, _, ∂f_∂d = autodiff(Reverse, f, Active, Active(a), Duplicated(b, ∂f_∂b), Const(c), Active(d))[1]

# output

(3.966106403010388, nothing, nothing, 54450.0)
```

here, `autodiff` returns a tuple
``(\\partial f/\\partial a, \\partial f/\\partial d)``,
while ``\\partial f/\\partial b`` will be *added to* `∂f_∂b` (but not returned).
`c` will be treated as `Const(c)`.

One can also request the original returned value of the computation.

Example:

```jldoctest
Enzyme.autodiff(ReverseWithPrimal, x->x*x, Active(3.0))

# output

((6.0,), 9.0)
```

!!! note

    Enzyme gradients with respect to integer values are zero.
    [`Active`](@ref) will automatically convert plain integers to floating
    point values, but cannot do so for integer values in tuples and structs.
"""
@inline function autodiff(rmode::ReverseMode{ReturnPrimal, RuntimeActivity,RABI,Holomorphic, ErrIfFuncWritten}, f::FA, ::Type{A}, args::Vararg{Annotation, Nargs}) where {FA<:Annotation, A<:Annotation, ReturnPrimal, RuntimeActivity, RABI<:ABI,Holomorphic, Nargs, ErrIfFuncWritten}
    tt′   = vaTypeof(args...)
    width = same_or_one(1, args...)
    if width == 0
        throw(ErrorException("Cannot differentiate with a batch size of 0"))
    end

    ModifiedBetween = Val(falses_from_args(Nargs+1))

    tt    = Tuple{map(T->eltype(Core.Typeof(T)), args)...}

    FTy = Core.Typeof(f.val)

    opt_mi = if RABI <: NonGenABI
        Compiler.fspec(eltype(FA), tt′)
    else
        Val(codegen_world_age(FTy, tt))
    end

    rt = if A isa UnionAll
        Compiler.primal_return_type(rmode, Val(codegen_world_age(FTy, tt)), FTy, tt)
    else
        eltype(A)    
    end

    if A <: Active
        if (!allocatedinline(rt) || rt isa Union) && rt != Union{}
            forward, adjoint = Enzyme.Compiler.thunk(opt_mi, FA, Duplicated{rt}, tt′, #=Split=# Val(API.DEM_ReverseModeGradient), Val(width), ModifiedBetween, #=ReturnPrimal=#Val(ReturnPrimal), #=ShadowInit=#Val(true), RABI, Val(ErrIfFuncWritten), Val(RuntimeActivity))
            res = forward(f, args...)
            tape = res[1]
            if ReturnPrimal
                return (adjoint(f, args..., tape)[1], res[2])
            else
                return adjoint(f, args..., tape)
            end
        end
    elseif A <: Duplicated || A<: DuplicatedNoNeed || A <: BatchDuplicated || A<: BatchDuplicatedNoNeed || A <: BatchDuplicatedFunc
        throw(ErrorException("Duplicated Returns not yet handled"))
    end

    if (A <: Active && rt <: Complex) && rt != Union{}
        if Holomorphic
            seen = IdDict()
            seen2 = IdDict()

            f = if f isa Const || f isa Active
                f
            elseif f isa Duplicated || f isa DuplicatedNoNeed
                BatchDuplicated(f.val, (f.dval, make_zero(typeof(f), seen, f.dval), make_zero(typeof(f), seen2, f.dval)))
            else
                throw(ErrorException("Active Complex return does not yet support batching in combined reverse mode"))
            end

            width = same_or_one(3, args...)
            args = seed_complex_args(seen, seen2, args...)
            tt′   = vaTypeof(args...)

            thunk = Enzyme.Compiler.thunk(opt_mi, typeof(f), A, tt′, #=Split=# Val(API.DEM_ReverseModeCombined), Val(width), ModifiedBetween, #=ReturnPrimal=#Val(ReturnPrimal), #=ShadowInit=#Val(false), RABI, Val(ErrIfFuncWritten), Val(RuntimeActivity))

            results = thunk(f, args..., (rt(0), rt(1), rt(im)))

            # compute the correct complex derivative in reverse mode by propagating the conjugate return values
            # then subtracting twice the imaginary component to get the correct result

            for (k, v) in seen
                Compiler.recursive_accumulate(k, v, refn_seed)
            end
            for (k, v) in seen2
                Compiler.recursive_accumulate(k, v, imfn_seed)
            end

            fused = fuse_complex_results(results, args...)

            return (fused, results[2:end]...)
        end

        throw(ErrorException("Reverse-mode Active Complex return is ambiguous and requires more information to specify the desired result. See https://enzyme.mit.edu/julia/stable/faq/#Complex-numbers for more details."))
    end

    thunk = Enzyme.Compiler.thunk(opt_mi, FA, A, tt′, #=Split=# Val(API.DEM_ReverseModeCombined), Val(width), ModifiedBetween, Val(ReturnPrimal), #=ShadowInit=#Val(false), RABI, Val(ErrIfFuncWritten), Val(RuntimeActivity))

    if A <: Active
        args = (args..., Compiler.default_adjoint(rt))
    end
    thunk(f, args...)
end

"""
    autodiff(mode::Mode, f, ::Type{A}, args::Vararg{Annotation, Nargs})

Like [`autodiff`](@ref) but will try to extend f to an annotation, if needed.
"""
@inline function autodiff(mode::CMode, f::F, args::Vararg{Annotation, Nargs}) where {F, CMode<:Mode, Nargs}
    autodiff(EnzymeCore.set_err_if_func_written(mode), Const(f), args...)
end
@inline function autodiff(mode::CMode, f::F, ::Type{RT}, args::Vararg{Annotation, Nargs}) where {F, RT<:Annotation, CMode<:Mode, Nargs}
    autodiff(EnzymeCore.set_err_if_func_written(mode), Const(f), RT, args...)
end

"""
    autodiff(mode::Mode, f, args...)

Like [`autodiff`](@ref) but will try to guess the activity of the return value.
"""
@inline function autodiff(mode::CMode, f::FA, args::Vararg{Annotation, Nargs}) where {FA<:Annotation, CMode<:Mode, Nargs}
    tt    = Tuple{map(T->eltype(Core.Typeof(T)), args)...}
    rt    = if mode isa ReverseMode
        Compiler.primal_return_type(mode, Val(codegen_world_age(eltype(FA), tt)), eltype(FA), tt)
    else
        Core.Compiler.return_type(f.val, tt)
    end
    A     = guess_activity(rt, mode)
    autodiff(mode, f, A, args...)
end

"""
    autodiff(::ForwardMode, f, Activity, args::Vararg{<:Annotation, Nargs})

Auto-differentiate function `f` at arguments `args` using forward mode.

`args` may be numbers, arrays, structs of numbers, structs of arrays and so
on. Enzyme will only differentiate in respect to arguments that are wrapped
in a [`Duplicated`](@ref) or similar argument. Unlike reverse mode in
[`autodiff`](@ref), [`Active`](@ref) arguments are not allowed here, since
all derivative results of immutable objects will be returned and should
instead use [`Duplicated`](@ref) or variants like [`DuplicatedNoNeed`](@ref).

`Activity` is the Activity of the return value, it may be:
* `Const` if the return is not to be differentiated with respect to
* `Duplicated`, if the return is being differentiated with respect to
* `BatchDuplicated`, like `Duplicated`, but computing multiple derivatives
  at once. All batch sizes must be the same for all arguments.

Example returning both original return and derivative:

```jldoctest
f(x) = x*x
res, ∂f_∂x = autodiff(ForwardWithPrimal, f, Duplicated, Duplicated(3.14, 1.0))

# output

(6.28, 9.8596)
```

Example returning just the derivative:

```jldoctest
f(x) = x*x
∂f_∂x = autodiff(Forward, f, Duplicated, Duplicated(3.14, 1.0))

# output

(6.28,)
```
"""
@inline function autodiff(::ForwardMode{ReturnPrimal, RABI, ErrIfFuncWritten, RuntimeActivity}, f::FA, ::Type{A}, args::Vararg{Annotation, Nargs}) where {FA<:Annotation, A<:Annotation} where {ReturnPrimal, RABI <: ABI, Nargs, ErrIfFuncWritten, RuntimeActivity}
    if any_active(args...)
        throw(ErrorException("Active arguments not allowed in forward mode"))
    end
    tt′   = vaTypeof(args...)
    width = same_or_one(1, args...)
    if width == 0
        throw(ErrorException("Cannot differentiate with a batch size of 0"))
    end
    if A <: Active
        throw(ErrorException("Active Returns not allowed in forward mode"))
    end
    if A <: DuplicatedNoNeed || A <: BatchDuplicatedNoNeed
        throw(ErrorException("Return activity `DuplicatedNoNeed` is no longer now returning or avoiding the primal is passed in for Forward Mode AD.\nPlease use autodiff(Forward, ...) or autodiff(ForwardWithPrimal, ...)"))
    end
    RT = if A <: Duplicated && width != 1
        if A isa UnionAll
            BatchDuplicated{T, width} where T
        else
            BatchDuplicated{eltype(A), width}
        end
    elseif A <: DuplicatedNoNeed && width != 1
        if A isa UnionAll
            BatchDuplicatedNoNeed{T, width} where T
        else
            BatchDuplicatedNoNeed{eltype(A), width}
        end
    else
        A
    end
    
    ModifiedBetween = Val(falses_from_args(Nargs+1))
    
    tt    = Tuple{map(T->eltype(Core.Typeof(T)), args)...}

    opt_mi = if RABI <: NonGenABI
        Compiler.fspec(eltype(FA), tt′)
    else
        Val(codegen_world_age(Core.Typeof(f.val), tt))
    end

    thunk = Enzyme.Compiler.thunk(opt_mi, FA, RT, tt′, #=Mode=# Val(API.DEM_ForwardMode), Val(width),
                                     ModifiedBetween, Val(ReturnPrimal), #=ShadowInit=#Val(false), RABI, Val(ErrIfFuncWritten), Val(RuntimeActivity))
    thunk(f, args...)
end

"""
    autodiff_deferred(::ReverseMode, f, Activity, args::Vararg{<:Annotation, Nargs})

Same as [`autodiff`](@ref) but uses deferred compilation to support usage in GPU
code, as well as high-order differentiation.
"""
@inline function autodiff_deferred(::ReverseMode{ReturnPrimal, RuntimeActivity, ABI,Holomorphic,ErrIfFuncWritten}, f::FA, ::Type{A}, args::Vararg{Annotation, Nargs}) where {FA<:Annotation, A<:Annotation, ReturnPrimal, Nargs, ABI,Holomorphic,ErrIfFuncWritten, RuntimeActivity}
    tt′   = vaTypeof(args...)
    width = same_or_one(1, args...)
    if width == 0
        throw(ErrorException("Cannot differentiate with a batch size of 0"))
    end
    tt = Tuple{map(T->eltype(Core.Typeof(T)), args)...}
        
    world = codegen_world_age(Core.Typeof(f.val), tt)
    
    if A isa UnionAll
        rt = Core.Compiler.return_type(f.val, tt)
        rt = A{rt}
    else
        @assert A isa DataType
        rt = A
    end

    if eltype(rt) == Union{}
        error("Return type inferred to be Union{}. Giving up.")
    end

    ModifiedBetween = Val(falses_from_args(Nargs+1))

    adjoint_ptr = Compiler.deferred_codegen(Val(world), FA, Val(tt′), Val(rt), Val(API.DEM_ReverseModeCombined), Val(width), ModifiedBetween, Val(ReturnPrimal), #=ShadowInit=#Val(false), UnknownTapeType, Val(ErrIfFuncWritten), Val(RuntimeActivity))

    thunk = Compiler.CombinedAdjointThunk{Ptr{Cvoid}, FA, rt, tt′, width, ReturnPrimal}(adjoint_ptr)
    if rt <: Active
        args = (args..., Compiler.default_adjoint(eltype(rt)))
    elseif A <: Duplicated || A<: DuplicatedNoNeed || A <: BatchDuplicated || A<: BatchDuplicatedNoNeed
        throw(ErrorException("Duplicated Returns not yet handled"))
    end
    thunk(f, args...)
end

"""
    autodiff_deferred(::ForwardMode, f, Activity, args::Vararg{<:Annotation, Nargs})

Same as `autodiff(::ForwardMode, f, Activity, args)` but uses deferred compilation to support usage in GPU
code, as well as high-order differentiation.
"""
@inline function autodiff_deferred(::ForwardMode{ReturnPrimal, ABI, ErrIfFuncWritten, RuntimeActivity}, f::FA, ::Type{A}, args::Vararg{Annotation, Nargs}) where {ReturnPrimal, FA<:Annotation, A<:Annotation, Nargs, ABI, ErrIfFuncWritten, RuntimeActivity}
    if any_active(args...)
        throw(ErrorException("Active arguments not allowed in forward mode"))
    end
    tt′   = vaTypeof(args...)
    width = same_or_one(1, args...)
    if width == 0
        throw(ErrorException("Cannot differentiate with a batch size of 0"))
    end
    if A <: DuplicatedNoNeed || A <: BatchDuplicatedNoNeed
        throw(ErrorException("Return activity `DuplicatedNoNeed` is no longer now returning or avoiding the primal is passed in for Forward Mode AD.\nPlease use autodiff(Forward, ...) or autodiff(ForwardWithPrimal, ...)"))
    end
    RT = if A <: Duplicated && width != 1
        if A isa UnionAll
            BatchDuplicated{T, width} where T
        else
            BatchDuplicated{eltype(A), width}
        end
    elseif A <: DuplicatedNoNeed && width != 1
        if A isa UnionAll
            BatchDuplicatedNoNeed{T, width} where T
        else
            BatchDuplicatedNoNeed{eltype(A), width}
        end
    else
        A
    end
    tt = Tuple{map(T->eltype(Core.Typeof(T)), args)...}
    
    world = codegen_world_age(Core.Typeof(f.val), tt)
    
    if RT isa UnionAll
        rt = Core.Compiler.return_type(f.val, tt)
        rt = RT{rt}
    else
        @assert RT isa DataType
        rt = RT
    end

    if eltype(rt) == Union{}
        error("Return type inferred to be Union{}. Giving up.")
    end

    if RT <: Active
        throw(ErrorException("Active Returns not allowed in forward mode"))
    end

    ModifiedBetween = Val(falses_from_args(Nargs+1))
    
    adjoint_ptr = Compiler.deferred_codegen(Val(world), FA, Val(tt′), Val(rt), Val(API.DEM_ForwardMode), Val(width), ModifiedBetween, Val(ReturnPrimal), #=ShadowInit=#Val(false), UnknownTapeType, Val(ErrIfFuncWritten), Val(RuntimeActivity))
    thunk = Compiler.ForwardModeThunk{Ptr{Cvoid}, FA, rt, tt′, width, ReturnPrimal}(adjoint_ptr)
    thunk(f, args...)
end

"""
    autodiff_deferred(mode::Mode, f, ::Type{A}, args)

Like [`autodiff_deferred`](@ref) but will try to extend f to an annotation, if needed.
"""
@inline function autodiff_deferred(mode::CMode, f::F, args::Vararg{Annotation, Nargs}) where {F, CMode<:Mode, Nargs}
    autodiff_deferred(EnzymeCore.set_err_if_func_written(mode), Const(f), args...)
end
@inline function autodiff_deferred(mode::CMode, f::F, ::Type{RT}, args::Vararg{Annotation, Nargs}) where {F, RT<:Annotation, CMode<:Mode, Nargs}
    autodiff_deferred(EnzymeCore.set_err_if_func_written(mode), Const(f), RT, args...)
end

"""
    autodiff_deferred(mode, f, args...)

Like [`autodiff_deferred`](@ref) but will try to guess the activity of the return value.
"""

@inline function autodiff_deferred(mode::M, f::FA, args::Vararg{Annotation, Nargs}) where {FA<:Annotation, M<:Mode, Nargs}
    tt    = Tuple{map(T->eltype(Core.Typeof(T)), args)...}
    rt    = if mode isa ReverseMode
        Compiler.primal_return_type(mode, Val(codegen_world_age(eltype(FA), tt)), eltype(FA), tt)
    else
        Core.Compiler.return_type(f.val, tt)
    end

    if rt === Union{}
        error("return type is Union{}, giving up.")
    end
    rt    = guess_activity(rt, mode)
    autodiff_deferred(mode, f, rt, args...)
end

"""
    autodiff_thunk(::ReverseModeSplit, ftype, Activity, argtypes::Vararg{Type{<:Annotation, Nargs})

Provide the split forward and reverse pass functions for annotated function type
ftype when called with args of type `argtypes` when using reverse mode.

`Activity` is the Activity of the return value, it may be `Const`, `Active`,
or `Duplicated` (or its variants `DuplicatedNoNeed`, `BatchDuplicated`, and
`BatchDuplicatedNoNeed`).

The forward function will return a tape, the primal (or nothing if not requested),
and the shadow (or nothing if not a `Duplicated` variant), and tapes the corresponding
type arguements provided.

The reverse function will return the derivative of `Active` arguments, updating the `Duplicated`
arguments in place. The same arguments to the forward pass should be provided, followed by
the adjoint of the return (if the return is active), and finally the tape from the forward pass.

Example:

```jldoctest

A = [2.2]; ∂A = zero(A)
v = 3.3

function f(A, v)
    res = A[1] * v
    A[1] = 0
    res
end

forward, reverse = autodiff_thunk(ReverseSplitWithPrimal, Const{typeof(f)}, Active, Duplicated{typeof(A)}, Active{typeof(v)})

tape, result, shadow_result  = forward(Const(f), Duplicated(A, ∂A), Active(v))
_, ∂v = reverse(Const(f), Duplicated(A, ∂A), Active(v), 1.0, tape)[1]

result, ∂v, ∂A 

# output

(7.26, 2.2, [3.3])
```
"""
@inline function autodiff_thunk(rs::ReverseModeSplit{ReturnPrimal,ReturnShadow,RuntimeActivity, Width,ModifiedBetweenT,RABI, ErrIfFuncWritten}, ::Type{FA}, ::Type{A}, args::Vararg{Type{<:Annotation}, Nargs}) where {FA<:Annotation, A<:Annotation, ReturnPrimal,ReturnShadow,Width,ModifiedBetweenT,RABI<:ABI, Nargs, ErrIfFuncWritten, RuntimeActivity}
    width = if Width == 0
        w = same_or_one(1, args...)
        if w == 0
            throw(ErrorException("Cannot differentiate with a batch size of 0"))
        end
        w
    else
        Width
    end

    if ModifiedBetweenT === true
        ModifiedBetween = Val(falses_from_args(Nargs+1))
    else
        ModifiedBetween = Val(ModifiedBetweenT)
    end

    tt    = Tuple{map(eltype, args)...}
    
    if !(A <: Const)
        @assert ReturnShadow
    end
    tt′ = Tuple{args...}
    opt_mi = if RABI <: NonGenABI
        Compiler.fspec(eltype(FA), tt′)
    else
        Val(codegen_world_age(eltype(FA), tt))
    end
    Enzyme.Compiler.thunk(opt_mi, FA, A, tt′, #=Split=# Val(API.DEM_ReverseModeGradient), Val(width), ModifiedBetween, #=ReturnPrimal=#Val(ReturnPrimal), #=ShadowInit=#Val(false), RABI, Val(ErrIfFuncWritten), Val(RuntimeActivity))
end

"""
    autodiff(::Function, ::Mode, args...)

Specialization of [`autodiff`](@ref) to handle do argument closures.

```jldoctest

autodiff(Reverse, Active(3.1)) do x
  return x*x
end

# output
((6.2,),)
```
"""
@inline function autodiff(f::Function, m::MMode, ::Type{A}, args::Vararg{Annotation, Nargs}) where {A<:Annotation, Nargs, MMode<:Mode}
  autodiff(m, f, A, args...)
end
@inline function autodiff(f::Function, m::MMode, args::Vararg{Annotation, Nargs}) where {Nargs, MMode<:Mode}
  autodiff(m, f, args...)
end

"""
    autodiff_thunk(::ForwardMode, ftype, Activity, argtypes::Vararg{Type{<:Annotation}, Nargs})

Provide the thunk forward mode function for annotated function type
ftype when called with args of type `argtypes`.

`Activity` is the Activity of the return value, it may be `Const` or `Duplicated`
(or its variants `DuplicatedNoNeed`, `BatchDuplicated`, and`BatchDuplicatedNoNeed`).

The forward function will return the primal (if requested) and the shadow
(or nothing if not a `Duplicated` variant).

Example returning both the return derivative and original return:

```jldoctest
a = 4.2
b = [2.2, 3.3]; ∂f_∂b = zero(b)
c = 55; d = 9

f(x) = x*x
forward = autodiff_thunk(ForwardWithPrimal, Const{typeof(f)}, Duplicated, Duplicated{Float64})
res, ∂f_∂x = forward(Const(f), Duplicated(3.14, 1.0))

# output

(6.28, 9.8596)
```

Example returning just the derivative:

```jldoctest
a = 4.2
b = [2.2, 3.3]; ∂f_∂b = zero(b)
c = 55; d = 9

f(x) = x*x
forward = autodiff_thunk(Forward, Const{typeof(f)}, Duplicated, Duplicated{Float64})
∂f_∂x = forward(Const(f), Duplicated(3.14, 1.0))

# output

(6.28,)
```
"""
@inline function autodiff_thunk(::ForwardMode{ReturnPrimal, RABI, ErrIfFuncWritten, RuntimeActivity}, ::Type{FA}, ::Type{A}, args::Vararg{Type{<:Annotation}, Nargs}) where {ReturnPrimal, FA<:Annotation, A<:Annotation, RABI<:ABI, Nargs, ErrIfFuncWritten, RuntimeActivity}
    width = same_or_one(1, A, args...)
    if width == 0
        throw(ErrorException("Cannot differentiate with a batch size of 0"))
    end
    if A <: Active
        throw(ErrorException("Active Returns not allowed in forward mode"))
    end
    if A <: DuplicatedNoNeed || A <: BatchDuplicatedNoNeed
        throw(ErrorException("Return activity `DuplicatedNoNeed` is no longer now returning or avoiding the primal is passed in for Forward Mode AD.\nPlease use autodiff(Forward, ...) or autodiff(ForwardWithPrimal, ...)"))
    end

    ModifiedBetween = Val(falses_from_args(Nargs+1))

    tt    = Tuple{map(eltype, args)...}
    
    tt′ = Tuple{args...}
    opt_mi = if RABI <: NonGenABI
        Compiler.fspec(eltype(FA), tt′)
    else
        Val(codegen_world_age(eltype(FA), tt))
    end
    results = Enzyme.Compiler.thunk(opt_mi, FA, A, tt′, #=Mode=# Val(API.DEM_ForwardMode), Val(width), ModifiedBetween, Val(ReturnPrimal), #=ShadowInit=#Val(false), RABI, Val(ErrIfFuncWritten), Val(RuntimeActivity))
end

@inline function tape_type(::ReverseModeSplit{ReturnPrimal,ReturnShadow,RuntimeActivity, Width,ModifiedBetweenT, RABI, ErrIfFuncWritten}, ::Type{FA}, ::Type{A}, args::Vararg{Type{<:Annotation}, Nargs}) where {FA<:Annotation, A<:Annotation, ReturnPrimal,ReturnShadow,Width,ModifiedBetweenT, RABI<:ABI, Nargs, ErrIfFuncWritten, RuntimeActivity}
    width = if Width == 0
        w = same_or_one(1, args...)
        if w == 0
            throw(ErrorException("Cannot differentiate with a batch size of 0"))
        end
        w
    else
        Width
    end

    if ModifiedBetweenT === true
        ModifiedBetween = Val(falses_from_args(Nargs+1))
    else
        ModifiedBetween = Val(ModifiedBetweenT)
    end

    @assert ReturnShadow
    TT = Tuple{args...}
   
    primal_tt = Tuple{map(eltype, args)...}
    opt_mi = if RABI <: NonGenABI
        Compiler.fspec(eltype(FA), TT)
    else
        Val(codegen_world_age(eltype(FA), primal_tt))
    end
    nondef = Enzyme.Compiler.thunk(opt_mi, FA, A, TT, #=Split=# Val(API.DEM_ReverseModeGradient), Val(width), ModifiedBetween, #=ReturnPrimal=#Val(ReturnPrimal), #=ShadowInit=#Val(false), RABI, Val(ErrIfFuncWritten), Val(RuntimeActivity))
    if nondef[1] isa Enzyme.Compiler.PrimalErrorThunk
        return Nothing
    else
        TapeType = EnzymeRules.tape_type(nondef[1])
        return TapeType
    end
end

const tape_cache = Dict{UInt, Type}()

const tape_cache_lock = ReentrantLock()

import .Compiler: fspec, remove_innerty, UnknownTapeType

@inline function tape_type(
    parent_job::Union{GPUCompiler.CompilerJob,Nothing}, ::ReverseModeSplit{ReturnPrimal,ReturnShadow,RuntimeActivity, Width,ModifiedBetweenT, RABI},
    ::Type{FA}, ::Type{A}, args::Vararg{Type{<:Annotation}, Nargs}
) where {FA<:Annotation, A<:Annotation, ReturnPrimal,ReturnShadow,Width,ModifiedBetweenT, RABI<:ABI, Nargs, RuntimeActivity}
    width = if Width == 0
        w = same_or_one(1, args...)
        if w == 0
            throw(ErrorException("Cannot differentiate with a batch size of 0"))
        end
        w
    else
        Width
    end

    if ModifiedBetweenT === true
        ModifiedBetween = falses_from_args(Val(1), args...)
    else
        ModifiedBetween = ModifiedBetweenT
    end

    @assert ReturnShadow
    TT = Tuple{args...}

    primal_tt = Tuple{map(eltype, args)...}

    world = codegen_world_age(eltype(FA), primal_tt)

    mi = Compiler.fspec(eltype(FA), TT, world)

    target = Compiler.EnzymeTarget()
    params = Compiler.EnzymeCompilerParams(
        Tuple{FA, TT.parameters...}, API.DEM_ReverseModeGradient, width,
        Compiler.remove_innerty(A), true, #=abiwrap=#false, ModifiedBetweenT,
        ReturnPrimal, #=ShadowInit=#false, Compiler.UnknownTapeType, RABI, #=errifwritte=#false,
        RuntimeActivity
    )
    job    = Compiler.CompilerJob(mi, Compiler.CompilerConfig(target, params; kernel=false))


    key = hash(parent_job, hash(job))

    # NOTE: no use of lock(::Function)/@lock/get! to keep stack traces clean
    lock(tape_cache_lock)

    try
        obj = get(tape_cache, key, nothing)
        if obj === nothing

            Compiler.JuliaContext() do ctx
                _, meta = Compiler.codegen(:llvm, job; optimize=false, parent_job)
                obj = meta.TapeType
                tape_cache[key] = obj
            end
        end
        obj
    finally
        unlock(tape_cache_lock)
    end
end

"""
    autodiff_deferred_thunk(::ReverseModeSplit, ftype, Activity, argtypes::Vararg{Type{<:Annotation}, Nargs})

Provide the split forward and reverse pass functions for annotated function type
ftype when called with args of type `argtypes` when using reverse mode.

`Activity` is the Activity of the return value, it may be `Const`, `Active`,
or `Duplicated` (or its variants `DuplicatedNoNeed`, `BatchDuplicated`, and
`BatchDuplicatedNoNeed`).

The forward function will return a tape, the primal (or nothing if not requested),
and the shadow (or nothing if not a `Duplicated` variant), and tapes the corresponding
type arguements provided.

The reverse function will return the derivative of `Active` arguments, updating the `Duplicated`
arguments in place. The same arguments to the forward pass should be provided, followed by
the adjoint of the return (if the return is active), and finally the tape from the forward pass.

Example:

```jldoctest

A = [2.2]; ∂A = zero(A)
v = 3.3

function f(A, v)
    res = A[1] * v
    A[1] = 0
    res
end

TapeType = tape_type(ReverseSplitWithPrimal, Const{typeof(f)}, Active, Duplicated{typeof(A)}, Active{typeof(v)})
forward, reverse = autodiff_deferred_thunk(ReverseSplitWithPrimal, TapeType, Const{typeof(f)}, Active{Float64}, Duplicated{typeof(A)}, Active{typeof(v)})

tape, result, shadow_result  = forward(Const(f), Duplicated(A, ∂A), Active(v))
_, ∂v = reverse(Const(f), Duplicated(A, ∂A), Active(v), 1.0, tape)[1]

result, ∂v, ∂A 

# output

(7.26, 2.2, [3.3])
```
"""
@inline function autodiff_deferred_thunk(mode::ReverseModeSplit{ReturnPrimal,ReturnShadow,RuntimeActivity, Width,ModifiedBetweenT, RABI, ErrIfFuncWritten}, tt::Type{TapeType}, fa::Type{FA}, a2::Type{A2}, args::Vararg{Type{<:Annotation}, Nargs}) where {FA<:Annotation, A2<:Annotation, TapeType, ReturnPrimal,ReturnShadow,Width,ModifiedBetweenT, RABI<:ABI, Nargs, ErrIfFuncWritten, RuntimeActivity}
    @assert RABI == FFIABI
    width = if Width == 0
        w = same_or_one(1, args...)
        if w == 0
            throw(ErrorException("Cannot differentiate with a batch size of 0"))
        end
        w
    else
        Width
    end

    if ModifiedBetweenT === true
        ModifiedBetween = Val(falses_from_args(Nargs+1))
    else
        ModifiedBetween = Val(ModifiedBetweenT)
    end

    @assert ReturnShadow
    TT = Tuple{args...}

    primal_tt = Tuple{map(eltype, args)...}
    world = codegen_world_age(eltype(FA), primal_tt)

    primal_ptr = Compiler.deferred_codegen(Val(world), FA, Val(TT), Val(Compiler.remove_innerty(A2)), Val(API.DEM_ReverseModePrimal), Val(width), ModifiedBetween, Val(ReturnPrimal), #=ShadowInit=#Val(false), TapeType, Val(ErrIfFuncWritten), Val(RuntimeActivity))
    adjoint_ptr = Compiler.deferred_codegen(Val(world), FA, Val(TT), Val(Compiler.remove_innerty(A2)), Val(API.DEM_ReverseModeGradient), Val(width), ModifiedBetween, Val(ReturnPrimal), #=ShadowInit=#Val(false), TapeType, Val(ErrIfFuncWritten), Val(RuntimeActivity))

    RT = if A2 <: Duplicated && width != 1
        if A2 isa UnionAll
            BatchDuplicated{T, width} where T
        else
            BatchDuplicated{eltype(A2), width}
        end
    elseif A2 <: DuplicatedNoNeed && width != 1
        if A2 isa UnionAll
            BatchDuplicatedNoNeed{T, width} where T
        else
            BatchDuplicatedNoNeed{eltype(A2), width}
        end
    elseif A2 <: MixedDuplicated && width != 1
        if A2 isa UnionAll
            BatchMixedDuplicated{T, width} where T
        else
            BatchMixedDuplicated{eltype(A2), width}
        end
    else
        A2
    end
    
    rt = if RT isa UnionAll
        RT{Core.Compiler.return_type(Tuple{eltype(FA), map(eltype, args)...})}
    else
        @assert RT isa DataType
        RT
    end

    aug_thunk = Compiler.AugmentedForwardThunk{Ptr{Cvoid}, FA, rt, TT, width, ReturnPrimal, TapeType}(primal_ptr)
    adj_thunk = Compiler.AdjointThunk{Ptr{Cvoid}, FA, rt, TT, width, TapeType}(adjoint_ptr)
    aug_thunk, adj_thunk
end

# White lie, should be `Core.LLVMPtr{Cvoid, 0}` but that's not supported by ccallable
Base.@ccallable function __enzyme_float(x::Ptr{Cvoid})::Cvoid
    return nothing
end

Base.@ccallable function __enzyme_double(x::Ptr{Cvoid})::Cvoid
    return nothing
end

@inline function markType(::Type{T}, ptr::Ptr{Cvoid}) where T
    markType(Base.unsafe_convert(Ptr{T}, ptr))
end

@inline function markType(data::Array{T}) where T
    GC.@preserve data markType(pointer(data))
end

# TODO(WM): We record the type of a single index here, we could give it a range
@inline function markType(data::SubArray)
    GC.@preserve data markType(pointer(data))
end

@inline function markType(data::Ptr{Float32})
@static if sizeof(Int) == sizeof(Int64)
    Base.llvmcall(("declare void @__enzyme_float(i8* nocapture) nounwind define void @c(i64 %q) nounwind alwaysinline { %p = inttoptr i64 %q to i8* call void @__enzyme_float(i8* %p) ret void }", "c"), Cvoid, Tuple{Ptr{Float32}}, data)
else
    Base.llvmcall(("declare void @__enzyme_float(i8* nocapture) nounwind define void @c(i32 %q) nounwind alwaysinline { %p = inttoptr i32 %q to i8* call void @__enzyme_float(i8* %p) ret void }", "c"), Cvoid, Tuple{Ptr{Float32}}, data)
end
    nothing
end

@inline function markType(data::Ptr{Float64})
@static if sizeof(Int) == sizeof(Int64)
    Base.llvmcall(("declare void @__enzyme_double(i8* nocapture) nounwind define void @c(i64 %q) nounwind alwaysinline { %p = inttoptr i64 %q to i8* call void @__enzyme_double(i8* %p) ret void }", "c"), Cvoid, Tuple{Ptr{Float64}}, data)
else
    Base.llvmcall(("declare void @__enzyme_double(i8* nocapture) nounwind define void @c(i32 %q) nounwind alwaysinline { %p = inttoptr i32 %q to i8* call void @__enzyme_double(i8* %p) ret void }", "c"), Cvoid, Tuple{Ptr{Float64}}, data)
end
    nothing
end

@inline function onehot(x)
    N = length(x)
    ntuple(Val(N)) do i
        Base.@_inline_meta
        res = similar(x)
        for idx in 1:N
            @inbounds res[idx] = (i == idx) ? 1.0 : 0.0
        end
        return res
    end
end
@inline function onehot(x, start, endl)
    ntuple(Val(endl-start+1)) do i
        Base.@_inline_meta
        res = similar(x)
        for idx in 1:length(x)
            @inbounds res[idx] = (i + start - 1== idx) ? 1.0 : 0.0
        end
        return res
    end
end

@inline function onehot(::Type{NTuple{N, T}}) where {T, N}
    ntuple(Val(N)) do i
        Base.@_inline_meta
        ntuple(Val(N)) do idx
            Base.@_inline_meta
            return (i == idx) ? 1.0 : 0.0
        end
    end
end
@inline function onehot(x::NTuple{N, T}) where {T, N}
    onehot(NTuple{N, T})
end
@inline function onehot(x::NTuple{N, T}, start, endl) where {T, N}
    ntuple(Val(endl-start+1)) do i
        Base.@_inline_meta
        ntuple(Val(N)) do idx
            Base.@_inline_meta
            return (i + start - 1 == idx) ? 1.0 : 0.0
        end
    end
end

@inline function onehot(x::AbstractFloat)
    return (one(x),)
end

"""
    gradient(::ReverseMode, f, x)

Compute the gradient of a real-valued function `f` using reverse mode.
This will allocate and return new array `make_zero(x)` with the gradient result.

Besides arrays, for struct `x` it returns another instance of the same type,
whose fields contain the components of the gradient.
In the result, `grad.a` contains `∂f/∂x.a` for any differential `x.a`,
while `grad.c == x.c` for other types.

Examples:

```jldoctest gradient
f(x) = x[1]*x[2]

grad = gradient(Reverse, f, [2.0, 3.0])

# output

2-element Vector{Float64}:
 3.0
 2.0
```

```jldoctest gradient

grad = gradient(ReverseWithPrimal, f, [2.0, 3.0])

# output
([3.0, 2.0], 6.0)
```

```jldoctest gradient
grad = gradient(Reverse, only ∘ f, (a = 2.0, b = [3.0], c = "str"))

# output

(a = 3.0, b = [2.0], c = "str")
```
"""
@inline function gradient(rm::ReverseMode{ReturnPrimal,RuntimeActivity,ABI,Holomorphic,ErrIfFuncWritten}, f::F, x::X) where {F, X, ReturnPrimal, RuntimeActivity, ABI, Holomorphic, ErrIfFuncWritten}
    if Compiler.active_reg_inner(X, #=seen=#(), #=world=#nothing, #=justActive=#Val(true)) == Compiler.ActiveState
        dx = Ref(make_zero(x))
        res = autodiff(rm, f, Active, MixedDuplicated(x, dx))
        if ReturnPrimal
            (only(dx), res[2])
        else
            only(dx)
        end
    else
        dx = make_zero(x)
        res = autodiff(rm, f, Active, Duplicated(x, dx))
        if ReturnPrimal
            (dx, res[2])
        else
            dx
        end
    end
end

"""
<<<<<<< HEAD
=======
    gradient_deferred(::ReverseMode, f, x)

Like [`gradient`](@ref), except it using deferred mode.
"""
@inline function gradient_deferred(rm::ReverseMode{ReturnPrimal,RuntimeActivity,ABI,Holomorphic,ErrIfFuncWritten}, f::F, x::X) where {F, X, ReturnPrimal, RuntimeActivity, ABI, Holomorphic, ErrIfFuncWritten}
    if Compiler.active_reg_inner(X, #=seen=#(), #=world=#nothing, #=justActive=#Val(true)) == Compiler.ActiveState
        dx = Ref(make_zero(x))
        autodiff_deferred(rm, f, Active, MixedDuplicated(x, dx))
        if ReturnPrimal
            return (only(dx), res[2])
        else
            return only(dx)
        end
    else
        dx = make_zero(x)
        autodiff_deferred(rm, f, Active, Duplicated(x, dx))
        if ReturnPrimal
            (dx, res[2])
        else
            dx
        end
    end
end

"""
>>>>>>> 6dc7c8f2
    gradient!(::ReverseMode, dx, f, x)

Compute the gradient of an array-input function `f` using reverse mode,
storing the derivative result in an existing array `dx`.
Both `x` and `dx` must be `Array`s of the same type.

Example:

```jldoctest gradip
f(x) = x[1]*x[2]

dx = [0.0, 0.0]
gradient!(Reverse, dx, f, [2.0, 3.0])

# output

2-element Vector{Float64}:
 3.0
 2.0
```

```jldoctest gradip
dx = [0.0, 0.0]
gradient!(ReverseWithPrimal, dx, f, [2.0, 3.0])

# output
([3.0, 2.0], 6.0)
```
"""
@inline function gradient!(rm::ReverseMode{ReturnPrimal,RuntimeActivity,ABI,Holomorphic,ErrIfFuncWritten}, dx::X, f::F, x::X) where {X<:Array, F, ReturnPrimal, RuntimeActivity, ABI, Holomorphic, ErrIfFuncWritten}
    make_zero!(dx)
    res = autodiff(rm, f, Active, Duplicated(x, dx))
    return if ReturnPrimal
        (dx, res[2])
    else
        dx
    end
end

<<<<<<< HEAD
=======

"""
    gradient_deferred!(::ReverseMode, f, x)

Like [`gradient!`](@ref), except it using deferred mode.
"""
@inline function gradient_deferred!(rm::ReverseMode{ReturnPrimal,RuntimeActivity,ABI,Holomorphic,ErrIfFuncWritten}, dx::X, f::F, x::X) where {X<:Array, F, ReturnPrimal, RuntimeActivity, ABI, Holomorphic, ErrIfFuncWritten}
    make_zero!(dx)
    autodiff_deferred(rm, f, Active, Duplicated(x, dx))
    return if ReturnPrimal
        (dx, res[2])
    else
        dx
    end
end

>>>>>>> 6dc7c8f2
"""
    gradient(::ForwardMode, f, x; shadow=onehot(x))

Compute the gradient of an array-input function `f` using forward mode. The
optional keyword argument `shadow` is a vector of one-hot vectors of type `x`
which are used to forward-propagate into the return. For performance reasons,
this should be computed once, outside the call to `gradient`, rather than
within this call.

Example:

```jldoctest gradfwd
f(x) = x[1]*x[2]

grad = gradient(Forward, f, [2.0, 3.0])

# output

(3.0, 2.0)
```

```jldoctest gradfwd
gradient(ForwardWithPrimal, f, [2.0, 3.0])

# output
((3.0, 2.0), 6.0)
```
"""
@inline function gradient(fm::ForwardMode{ReturnPrimal, ABI, ErrIfFuncWritten,RuntimeActivity}, f, x; shadow=onehot(x)) where {ReturnPrimal, ABI, ErrIfFuncWritten,RuntimeActivity}
    if length(shadow) == 0
        if ReturnPrimal
            ((), f(x.val))
        else
            return ()
        end
    end
    resp = autodiff(fm, f, BatchDuplicated, BatchDuplicated(x, shadow))

    res = values(resp[1])
    dres = if x isa AbstractFloat
        res[1]
    else
        res
    end
    if ReturnPrimal
        (dres, resp[2])
    else
        dres
    end
end

@inline function chunkedonehot(x, ::Val{chunk}) where chunk
    sz = length(x)
    num = ((sz + chunk - 1) ÷ chunk)
    ntuple(Val(num)) do i
        Base.@_inline_meta
        onehot(x, (i-1)*chunk+1, i == num ? sz : (i*chunk) )
    end
end

@inline function chunkedonehot(x::AbstractFloat, ::Val{chunk}) where chunk
    return ((one(x),),)
end

@inline tupleconcat(x) = x
@inline tupleconcat(x, y) = (x..., y...)
@inline tupleconcat(x, y, z...) = (x..., tupleconcat(y, z...)...)

"""
    gradient(::ForwardMode, f, x::Union{Array,NTuple}, ::Val{chunk}; shadow=onehot(x))

Compute the gradient of an array-input function `f` using vector forward mode.
Like [`gradient`](@ref), except it uses a chunk size of `chunk` to compute
`chunk` derivatives in a single call.

Example:

```jldoctest
f(x) = x[1]*x[2]

grad = gradient(Forward, f, [2.0, 3.0], Val(2))

# output

(3.0, 2.0)
```
"""
@inline function gradient(fm::ForwardMode{ReturnPrimal, ABI, ErrIfFuncWritten,RuntimeActivity}, f::F, x::X, ::Val{chunk}; shadow=chunkedonehot(x, Val(chunk))) where {F, X, chunk, ReturnPrimal, ABI, ErrIfFuncWritten,RuntimeActivity}
    if chunk == 0
        throw(ErrorException("Cannot differentiate with a batch size of 0"))
    end
    if ReturnPrimal
        rp = autodiff(fm, f, BatchDuplicated, BatchDuplicated(x, shadow[1]))[1]
        dres1 = if chunk == 1
            (rp[1],)
        else
            values(rp[1])
        end
        gres = if x isa AbstractFloat
            dres1
        else
            fm2 = ForwardMode{#=ReturnPrimal=#false, ABI, ErrIfFuncWritten,RuntimeActivity}()
            tmp = ntuple(length(shadow)-1) do i
                values(autodiff(fm2, f, BatchDuplicated, BatchDuplicated(x, shadow[i+1]))[1])
            end
            tupleconcat(dres1, tmp...)
        end
        (gres, rp[2])
    else
        tmp = ntuple(length(shadow)) do i
            values(autodiff(fm, f, BatchDuplicated, BatchDuplicated(x, shadow[i]))[1])
        end
        res = tupleconcat(tmp...)
        if x isa AbstractFloat
            res[1]
        else
            res
        end
    end
end

@inline function gradient(fm::ForwardMode{ReturnPrimal, ABI, ErrIfFuncWritten,RuntimeActivity}, f::F, x::X, ::Val{1}; shadow=onehot(x)) where {F, X, ReturnPrimal, ABI, ErrIfFuncWritten,RuntimeActivity}
    if ReturnPrimal
        rp = autodiff(fm, f, Duplicated, Duplicated(x, shadow[1]))
        dres1 = rp[1]
        fm2 = ForwardMode{#=ReturnPrimal=#false, ABI, ErrIfFuncWritten,RuntimeActivity}()

        res = ntuple(length(shadow)-1) do i
            autodiff(fm2, f, Duplicated, Duplicated(x, shadow[i+1]))[1]
        end
        gres = if x isa AbstractFloat
            dres1
        else
            (dres1, res...)
        end
        (gres, rp[2])
    else
        res = ntuple(length(shadow)) do i
            autodiff(fm, f, Duplicated, Duplicated(x, shadow[i]))[1]
        end
        if x isa AbstractFloat
            res[1]
        else
            res
        end
    end
end

"""
    jacobian(::ForwardMode, f, x; shadow=onehot(x))
    jacobian(::ForwardMode, f, x, ::Val{chunk}; shadow=onehot(x))

Compute the jacobian of an array or scalar-input function `f` using (potentially vector)
forward mode. All relevant arguments of the forward-mode [`gradient`](@ref) function
apply here.

Example:

```jldoctest
f(x) = [ x[1] * x[2], x[2] + x[3] ]

grad = jacobian(Forward, f, [2.0, 3.0, 4.0])

# output

2×3 Matrix{Float64}:
 3.0  2.0  0.0
 0.0  1.0  1.0
```

For functions which return an AbstractArray, this function will return an array
whose shape is `(size(output)..., size(input)...)`

For functions who return other types, this function will retun an array or tuple
of shape `size(input)` of values of the output type. 
"""
@inline function jacobian(fm::ForwardMode{ReturnPrimal, ABI, ErrIfFuncWritten,RuntimeActivity}, args...; kwargs...) where {ReturnPrimal, ABI, ErrIfFuncWritten,RuntimeActivity}
    gradtup = gradient(fm, args...; kwargs...)
    cols = if ReturnPrimal
        gradtup[1]
    else
        gradtup
    end
    x = args[2]
    res = if x isa AbstractFloat
        cols
    elseif length(cols) > 0 && cols[1] isa AbstractArray
        inshape = size(x)
        outshape = size(cols[1])
        # st : outshape x total inputs
        st = Base.stack(cols)

        st3 = if length(inshape) <= 1
            st
        else
            reshape(st, (outshape..., inshape...))
        end

        st3
    elseif x isa AbstractArray
        inshape = size(x)
        reshape(collect(cols), inshape)
    else
        cols
    end
    if ReturnPrimal
        (res, gradtup[2])
    else
        res
    end
end

"""
    jacobian(::ReverseMode, f, x, ::Val{num_outs}, ::Val{chunk}=Val(1))
    jacobian(::ReverseMode, f, x)

Compute the jacobian of an array-output function `f` using (potentially vector)
reverse mode. The `chunk` argument denotes the chunk size to use and `num_outs`
denotes the number of outputs `f` will return in an array.

Example:

```jldoctest
f(x) = [ x[1] * x[2], x[2] + x[3] ]

grad = jacobian(Reverse, f, [2.0, 3.0, 4.0], Val(2))

# output

2×3 transpose(::Matrix{Float64}) with eltype Float64:
 3.0  2.0  0.0
 0.0  1.0  1.0
```

For functions which return an AbstractArray, this function will return an array
whose shape is `(size(output)..., size(input)...)`

For functions who return other types, this function will retun an array or tuple
of shape `size(output)` of values of the input type. 
```
"""
@inline function jacobian(::ReverseMode{#=ReturnPrimal=#false,RuntimeActivity, RABI, #=Holomorphic=#false, ErrIfFuncWritten}, f::F, x::X, n_outs::Val{n_out_val}, ::Val{chunk}) where {F, X, chunk, n_out_val, RABI<:ABI, ErrIfFuncWritten, RuntimeActivity}
    num = ((n_out_val + chunk - 1) ÷ chunk)
    
    if chunk == 0
        throw(ErrorException("Cannot differentiate with a batch size of 0"))
    end

    XT = Core.Typeof(x) 
    MD = Compiler.active_reg_inner(XT, #=seen=#(), #=world=#nothing, #=justActive=#Val(true)) == Compiler.ActiveState
    tt′   = MD ? Tuple{BatchMixedDuplicated{XT, chunk}} : Tuple{BatchDuplicated{XT, chunk}}
    tt    = Tuple{XT}
    rt = Core.Compiler.return_type(f, tt)
    ModifiedBetween = Val((false, false))
    FA = Const{Core.Typeof(f)}
    opt_mi = if RABI <: NonGenABI
        Compiler.fspec(eltype(FA), tt′)
    else
        Val(codegen_world_age(Core.Typeof(f), tt))
    end
    primal, adjoint = Enzyme.Compiler.thunk(opt_mi, FA, BatchDuplicatedNoNeed{rt}, tt′, #=Split=# Val(API.DEM_ReverseModeGradient), #=width=#Val(chunk), ModifiedBetween, #=ReturnPrimal=#Val(false), #=ShadowInit=#Val(false), RABI, Val(ErrIfFuncWritten), Val(RuntimeActivity))
    
    if num * chunk == n_out_val
        last_size = chunk
        primal2, adjoint2 = primal, adjoint
    else
        last_size = n_out_val - (num-1)*chunk
        tt′ = Tuple{BatchDuplicated{Core.Typeof(x), last_size}}
        primal2, adjoint2 = Enzyme.Compiler.thunk(opt_mi, FA, BatchDuplicatedNoNeed{rt}, tt′, #=Split=# Val(API.DEM_ReverseModeGradient), #=width=#Val(last_size), ModifiedBetween, #=ReturnPrimal=#Val(false), #=ShadowInit=#Val(false), RABI, Val(ErrIfFuncWritten), Val(RuntimeActivity))
    end

    tmp = ntuple(num) do i
        Base.@_inline_meta
        dx = ntuple(Val(i == num ? last_size : chunk)) do idx
            Base.@_inline_meta
            z = make_zero(x)
            MD ? Ref(z) : z
        end
        res = (i == num ? primal2 : primal)(Const(f), MD ? BatchMixedDuplicated(x, dx) : BatchDuplicated(x, dx))
        tape = res[1]
        j = 0
        for shadow in res[3]
            j += 1
            @inbounds shadow[(i-1)*chunk+j] += Compiler.default_adjoint(eltype(typeof(shadow)))
        end
        (i == num ? adjoint2 : adjoint)(Const(f), MD ? BatchMixedDuplicated(x, dx) : BatchDuplicated(x, dx), tape)
        return MD ? (ntuple(Val(i == num ? last_size : chunk)) do idx
            Base.@_inline_meta
            dx[idx][]
        end) : dx, (i == 1 ? size(res[3][1]) : nothing)
    end
    rows = tupleconcat(map(first, tmp)...)
    outshape = tmp[1][2]
    if x isa AbstractArray
        inshape = size(x)

        st = Base.stack(rows)

        st2 = if length(outshape) == 1
            st
        else
            reshape(st, (inshape..., outshape...))
        end

        st3 = if length(outshape) == 1 && length(inshape) == 1
            transpose(st2)
        else
            transp = ( ((length(inshape)+1):(length(inshape)+length(outshape)))... , (1:length(inshape))...  )
            PermutedDimsArray(st2, transp)
        end

        st3
    else
        reshape(collect(rows), outshape)
    end
end

@inline function jacobian(::ReverseMode{#=ReturnPrimal=#false,RuntimeActivity,RABI, #=Holomorphic=#false, ErrIfFuncWritten}, f::F, x::X, n_outs::Val{n_out_val}, ::Val{1} = Val(1)) where {F, X, n_out_val,RuntimeActivity,RABI<:ABI, ErrIfFuncWritten}
    XT = Core.Typeof(x) 
    MD = Compiler.active_reg_inner(XT, #=seen=#(), #=world=#nothing, #=justActive=#Val(true)) == Compiler.ActiveState
    tt′   = MD ? Tuple{MixedDuplicated{XT}} : Tuple{Duplicated{XT}}
    tt    = Tuple{XT}
    rt = Core.Compiler.return_type(f, tt)
    ModifiedBetween = Val((false, false))
    FA = Const{Core.Typeof(f)}
    opt_mi = if RABI <: NonGenABI
        Compiler.fspec(eltype(FA), tt′)
    else
        Val(codegen_world_age(Core.Typeof(f), tt))
    end
    primal, adjoint = Enzyme.Compiler.thunk(opt_mi, FA, DuplicatedNoNeed{rt}, tt′, #=Split=# Val(API.DEM_ReverseModeGradient), #=width=#Val(1), ModifiedBetween, #=ReturnPrimal=#Val(false), #=ShadowInit=#Val(false), RABI, Val(ErrIfFuncWritten), Val(RuntimeActivity))
    tmp = ntuple(n_outs) do i
        Base.@_inline_meta
        z = make_zero(x)
        dx = MD ? Ref(z) : z
        res = primal(Const(f), MD ? MixedDuplicated(x, dx) : Duplicated(x, dx))
        tape = res[1]
        @inbounds res[3][i] += Compiler.default_adjoint(eltype(typeof(res[3])))
        adjoint(Const(f), MD ? MixedDuplicated(x, dx) : Duplicated(x, dx), tape)
        return MD ? dx[] : dx, (i == 1 ? size(res[3]) : nothing)
    end
    rows = map(first, tmp)
    outshape = tmp[1][2]
    if x isa AbstractArray
        inshape = size(x)
        st = Base.stack(rows)

        st2 = if length(outshape) == 1
            st
        else
            reshape(st, (inshape..., outshape...))
        end

        st3 = if length(outshape) == 1 && length(inshape) == 1
            transpose(st2)
        else
            transp = ( ((length(inshape)+1):(length(inshape)+length(outshape)))... , (1:length(inshape))...  )
            PermutedDimsArray(st2, transp)
        end

        st3
    else
        reshape(collect(rows), outshape)
    end
end

@inline function jacobian(::ReverseMode{ReturnPrimal,RuntimeActivity, RABI, Holomorphic, ErrIfFuncWritten}, f::F, x::X) where {ReturnPrimal, F, X, RABI<:ABI, ErrIfFuncWritten, RuntimeActivity, Holomorphic}
    res = f(x)
    jac = if res isa AbstractArray
        jacobian(ReverseMode{false,RuntimeActivity,RABI, Holomorphic, ErrIfFuncWritten}(), f, x, Val(length(res)))
    elseif res isa AbstractFloat
        gradient(ReverseMode{false,RuntimeActivity,RABI, Holomorphic, ErrIfFuncWritten}(), f, x)
    else
        throw(AssertionError("Unsupported return type of function for reverse-mode jacobian, $(Core.Typeof(res))"))
    end

    if ReturnPrimal
        (res, jac)
    else
        jac
    end
end

"""
    hvp(f::F, x::X, v::X) where {F, X}

Compute the Hessian-vector product of an array-input scalar-output function `f`, as evaluated at `x` times the vector `v`.

In other words, compute hessian(f)(x) * v

See [`hvp!`](@ref) for a version which stores the result in an existing buffer and also [`hvp_and_gradient!`](@ref) for a function to compute both the hvp and the gradient in a single call.

Example:

```jldoctest hvp; filter = r"([0-9]+\\.[0-9]{8})[0-9]+" => s"\\1***"
f(x) = sin(x[1] * x[2])

hvp(f, [2.0, 3.0], [5.0, 2.7])

# output
2-element Vector{Float64}:
 19.6926882637302
 16.201003759768003
```
"""
@inline function hvp(f::F, x::X, v::X) where {F, X}
    res = make_zero(x)
    hvp!(res, f, x, v)
    return res
end


"""
    hvp!(res::X, f::F, x::X, v::X) where {F, X}

Compute an in-place Hessian-vector product of an array-input scalar-output function `f`, as evaluated at `x` times the vector `v`.
The result will be stored into `res`. The function still allocates and zero's a buffer to store the intermediate gradient, which is
not returned to the user.

In other words, compute res .= hessian(f)(x) * v

See [`hvp_and_gradient!`](@ref) for a function to compute both the hvp and the gradient in a single call.

Example:

```jldoctest hvpip; filter = r"([0-9]+\\.[0-9]{8})[0-9]+" => s"\\1***"
f(x) = sin(x[1] * x[2])

res = Vector{Float64}(undef, 2)
hvp!(res, f, [2.0, 3.0], [5.0, 2.7])

res
# output
2-element Vector{Float64}:
 19.6926882637302
 16.201003759768003
```
"""
@inline function hvp!(res::X, f::F, x::X, v::X) where {F, X}
    grad = make_zero(x)
    Enzyme.autodiff(Forward, gradient!, Const(Reverse), DuplicatedNoNeed(grad, res), Const(f), Duplicated(x, v))
    return nothing
end



"""
    hvp_and_gradient!(res::X, grad::X, f::F, x::X, v::X) where {F, X}

Compute an in-place Hessian-vector product of an array-input scalar-output function `f`, as evaluated at `x` times the vector `v` as well as
the gradient, storing the gradient into `grad`. Both the hessian vector product and the gradient can be computed together more efficiently
than computing them separately.

The result will be stored into `res`. The gradient will be stored into `grad`.

In other words, compute res .= hessian(f)(x) * v  and grad .= gradient(Reverse, f)(x)

Example:

```jldoctest hvp_and_gradient; filter = r"([0-9]+\\.[0-9]{8})[0-9]+" => s"\\1***"
f(x) = sin(x[1] * x[2])

res = Vector{Float64}(undef, 2)
grad = Vector{Float64}(undef, 2)
hvp_and_gradient!(res, grad, f, [2.0, 3.0], [5.0, 2.7])

res
grad
# output
2-element Vector{Float64}:
 2.880510859951098
 1.920340573300732
```
"""
@inline function hvp_and_gradient!(res::X, grad::X, f::F, x::X, v::X) where {F, X}
    Enzyme.autodiff(Forward, gradient!, Const(Reverse),  Duplicated(grad, res), Const(f), Duplicated(x, v))
    return nothing
end


function _import_frule end # defined in EnzymeChainRulesCoreExt extension

"""
    import_frule(::fn, tys...)

Automatically import a `ChainRulesCore.frule`` as a custom forward mode `EnzymeRule`. When called in batch mode, this
will end up calling the primal multiple times, which may result in incorrect behavior if the function mutates,
and slow code, always. Importing the rule from `ChainRules` is also likely to be slower than writing your own rule,
and may also be slower than not having a rule at all.

Use with caution.

```julia
Enzyme.@import_frule(typeof(Base.sort), Any);

x=[1.0, 2.0, 0.0]; dx=[0.1, 0.2, 0.3]; ddx = [0.01, 0.02, 0.03];

Enzyme.autodiff(Forward, sort, Duplicated, BatchDuplicated(x, (dx,ddx)))
Enzyme.autodiff(Forward, sort, DuplicatedNoNeed, BatchDuplicated(x, (dx,ddx)))
Enzyme.autodiff(Forward, sort, DuplicatedNoNeed, BatchDuplicated(x, (dx,)))
Enzyme.autodiff(Forward, sort, Duplicated, BatchDuplicated(x, (dx,)))

# output

(var"1" = [0.0, 1.0, 2.0], var"2" = (var"1" = [0.3, 0.1, 0.2], var"2" = [0.03, 0.01, 0.02]))
(var"1" = (var"1" = [0.3, 0.1, 0.2], var"2" = [0.03, 0.01, 0.02]),)
(var"1" = [0.3, 0.1, 0.2],)
(var"1" = [0.0, 1.0, 2.0], var"2" = [0.3, 0.1, 0.2])

```
"""
macro import_frule(args...)
    return _import_frule(args...)
end 

function _import_rrule end # defined in EnzymeChainRulesCoreExt extension

"""
    import_rrule(::fn, tys...)

Automatically import a ChainRules.rrule as a custom reverse mode EnzymeRule. When called in batch mode, this
will end up calling the primal multiple times which results in slower code. This macro assumes that the underlying
function to be imported is read-only, and returns a Duplicated or Const object. This macro also assumes that the
inputs permit a .+= operation and that the output has a valid Enzyme.make_zero function defined. It also assumes
that overwritten(x) accurately describes if there is any non-preserved data from forward to reverse, not just
the outermost data structure being overwritten as provided by the specification.

Finally, this macro falls back to almost always caching all of the inputs, even if it may not be needed for the
derivative computation.

As a result, this auto importer is also likely to be slower than writing your own rule, and may also be slower
than not having a rule at all.

Use with caution.

```julia
Enzyme.@import_rrule(typeof(Base.sort), Any);
```
"""
macro import_rrule(args...)
    return _import_rrule(args...)
end

end # module<|MERGE_RESOLUTION|>--- conflicted
+++ resolved
@@ -1085,34 +1085,6 @@
 end
 
 """
-<<<<<<< HEAD
-=======
-    gradient_deferred(::ReverseMode, f, x)
-
-Like [`gradient`](@ref), except it using deferred mode.
-"""
-@inline function gradient_deferred(rm::ReverseMode{ReturnPrimal,RuntimeActivity,ABI,Holomorphic,ErrIfFuncWritten}, f::F, x::X) where {F, X, ReturnPrimal, RuntimeActivity, ABI, Holomorphic, ErrIfFuncWritten}
-    if Compiler.active_reg_inner(X, #=seen=#(), #=world=#nothing, #=justActive=#Val(true)) == Compiler.ActiveState
-        dx = Ref(make_zero(x))
-        autodiff_deferred(rm, f, Active, MixedDuplicated(x, dx))
-        if ReturnPrimal
-            return (only(dx), res[2])
-        else
-            return only(dx)
-        end
-    else
-        dx = make_zero(x)
-        autodiff_deferred(rm, f, Active, Duplicated(x, dx))
-        if ReturnPrimal
-            (dx, res[2])
-        else
-            dx
-        end
-    end
-end
-
-"""
->>>>>>> 6dc7c8f2
     gradient!(::ReverseMode, dx, f, x)
 
 Compute the gradient of an array-input function `f` using reverse mode,
@@ -1152,25 +1124,6 @@
     end
 end
 
-<<<<<<< HEAD
-=======
-
-"""
-    gradient_deferred!(::ReverseMode, f, x)
-
-Like [`gradient!`](@ref), except it using deferred mode.
-"""
-@inline function gradient_deferred!(rm::ReverseMode{ReturnPrimal,RuntimeActivity,ABI,Holomorphic,ErrIfFuncWritten}, dx::X, f::F, x::X) where {X<:Array, F, ReturnPrimal, RuntimeActivity, ABI, Holomorphic, ErrIfFuncWritten}
-    make_zero!(dx)
-    autodiff_deferred(rm, f, Active, Duplicated(x, dx))
-    return if ReturnPrimal
-        (dx, res[2])
-    else
-        dx
-    end
-end
-
->>>>>>> 6dc7c8f2
 """
     gradient(::ForwardMode, f, x; shadow=onehot(x))
 
