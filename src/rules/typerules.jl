
function noop_rule(direction::Cint, ret::API.CTypeTreeRef, args::Ptr{API.CTypeTreeRef}, known_values::Ptr{API.IntList}, numArgs::Csize_t, val::LLVM.API.LLVMValueRef)::UInt8
    return UInt8(false)
end

function alloc_obj_rule(direction::Cint, ret::API.CTypeTreeRef, args::Ptr{API.CTypeTreeRef}, known_values::Ptr{API.IntList}, numArgs::Csize_t, val::LLVM.API.LLVMValueRef)::UInt8
    inst = LLVM.Instruction(val)
    if API.HasFromStack(inst)
        return UInt8(false)
    end
    legal, typ = abs_typeof(inst)
    if !legal
        return UInt8(false)
        throw(AssertionError("Cannot deduce type of alloc obj, $(string(inst)) of $(string(LLVM.parent(LLVM.parent(inst))))"))
    end

    ctx = LLVM.context(LLVM.Value(val))
    dl = string(LLVM.datalayout(LLVM.parent(LLVM.parent(LLVM.parent(inst)))))

    rest = typetree(typ, ctx, dl) # copy unecessary since only user of `rest`
    only!(rest, -1)
    API.EnzymeMergeTypeTree(ret, rest)
    return UInt8(false)
end

function int_return_rule(direction::Cint, ret::API.CTypeTreeRef, args::Ptr{API.CTypeTreeRef}, known_values::Ptr{API.IntList}, numArgs::Csize_t, val::LLVM.API.LLVMValueRef)::UInt8
    TT = TypeTree(API.DT_Integer, LLVM.context(LLVM.Value(val)))
    only!(TT, -1)
    API.EnzymeMergeTypeTree(ret, TT)
    return UInt8(false)
end

function i64_box_rule(direction::Cint, ret::API.CTypeTreeRef, args::Ptr{API.CTypeTreeRef}, known_values::Ptr{API.IntList}, numArgs::Csize_t, val::LLVM.API.LLVMValueRef)::UInt8
    val = LLVM.Instruction(val)
    TT = TypeTree(API.DT_Pointer, LLVM.context(val))
    if (direction & API.DOWN) != 0
        sub = TypeTree(unsafe_load(args))
        ctx = LLVM.context(val)
        dl = string(LLVM.datalayout(LLVM.parent(LLVM.parent(LLVM.parent(val)))))
        maxSize = div(width(value_type(operands(val)[1]))+7, 8)
        shift!(sub, dl, 0, maxSize, 0)
        API.EnzymeMergeTypeTree(TT, sub)
    end
    only!(TT, -1)
    API.EnzymeMergeTypeTree(ret, TT)
    return UInt8(false)
end


function f32_box_rule(direction::Cint, ret::API.CTypeTreeRef, args::Ptr{API.CTypeTreeRef}, known_values::Ptr{API.IntList}, numArgs::Csize_t, val::LLVM.API.LLVMValueRef)::UInt8
    TT = TypeTree(API.DT_Float, LLVM.context(LLVM.Value(val)))
    only!(TT, -1)
    API.EnzymeMergeTypeTree(unsafe_load(args), TT)

    API.EnzymeMergeTypeTree(TT, TypeTree(API.DT_Pointer,LLVM.context(LLVM.Value(val))))
    only!(TT, -1)
    API.EnzymeMergeTypeTree(ret, TT)
    return UInt8(false)
end

function ptr_rule(direction::Cint, ret::API.CTypeTreeRef, args::Ptr{API.CTypeTreeRef}, known_values::Ptr{API.IntList}, numArgs::Csize_t, val::LLVM.API.LLVMValueRef)::UInt8
    TT = TypeTree(API.DT_Pointer, LLVM.context(LLVM.Value(val)))
    only!(TT, -1)
    API.EnzymeSetTypeTree(ret, TT)
    return UInt8(false)
end

function inout_rule(direction::Cint, ret::API.CTypeTreeRef, args::Ptr{API.CTypeTreeRef}, known_values::Ptr{API.IntList}, numArgs::Csize_t, val::LLVM.API.LLVMValueRef)::UInt8
    if numArgs != 1
        return UInt8(false)
    end
    inst = LLVM.Instruction(val)

    legal, typ = abs_typeof(inst)

    if legal
        if (direction & API.DOWN) != 0
            ctx = LLVM.context(inst)
            dl = string(LLVM.datalayout(LLVM.parent(LLVM.parent(LLVM.parent(inst)))))
            if GPUCompiler.deserves_retbox(typ)
                typ = Ptr{typ}
            end
            rest = typetree(typ, ctx, dl)
            changed, legal = API.EnzymeCheckedMergeTypeTree(ret, rest)
            @assert legal
        end
        return UInt8(false)
    end

    if (direction & API.UP) != 0
        changed, legal = API.EnzymeCheckedMergeTypeTree(unsafe_load(args), ret)
        @assert legal
    end
    if (direction & API.DOWN) != 0
        changed, legal = API.EnzymeCheckedMergeTypeTree(ret, unsafe_load(args))
        @assert legal
    end
    return UInt8(false)
end

function alloc_rule(direction::Cint, ret::API.CTypeTreeRef, args::Ptr{API.CTypeTreeRef}, known_values::Ptr{API.IntList}, numArgs::Csize_t, val::LLVM.API.LLVMValueRef)::UInt8
    inst = LLVM.Instruction(val)

    legal, typ = abs_typeof(inst)
    @assert legal

    ctx = LLVM.context(LLVM.Value(val))
    dl = string(LLVM.datalayout(LLVM.parent(LLVM.parent(LLVM.parent(inst)))))

    rest = typetree(typ, ctx, dl) # copy unecessary since only user of `rest`
    only!(rest, -1)
    API.EnzymeMergeTypeTree(ret, rest)

    for i = 1:numArgs
        API.EnzymeMergeTypeTree(unsafe_load(args, i), TypeTree(API.DT_Integer, -1, ctx))
    end
    return UInt8(false)
<<<<<<< HEAD
end

function julia_type_rule(direction::Cint, ret::API.CTypeTreeRef, args::Ptr{API.CTypeTreeRef}, known_values::Ptr{API.IntList}, numArgs::Csize_t, val::LLVM.API.LLVMValueRef)::UInt8
    inst = LLVM.Instruction(val)
    ctx = LLVM.context(inst)

    mi, RT = enzyme_custom_extract_mi(inst)

    ops = collect(operands(inst))[1:end-1]
    called = LLVM.called_operand(inst)


    llRT, sret, returnRoots =  get_return_info(RT)
    retRemoved, parmsRemoved = removed_ret_parms(inst)
    
    dl = string(LLVM.datalayout(LLVM.parent(LLVM.parent(LLVM.parent(inst)))))


    expectLen = (sret !== nothing) + (returnRoots !== nothing)
    for source_typ in mi.specTypes.parameters
        if isghostty(source_typ) || Core.Compiler.isconstType(source_typ)
            continue
        end
        expectLen+=1
    end
    expectLen -= length(parmsRemoved)
    
    # TODO fix the attributor inlining such that this can assert always true
    if expectLen == length(ops)

    f = LLVM.called_operand(inst)
    swiftself = any(any(map(k->kind(k)==kind(EnumAttribute("swiftself")), collect(parameter_attributes(f, i)))) for i in 1:length(collect(parameters(f))))
    jlargs = classify_arguments(mi.specTypes, called_type(inst), sret !== nothing, returnRoots !== nothing, swiftself, parmsRemoved)

    seen = TypeTreeTable()

    for arg in jlargs
        if arg.cc == GPUCompiler.GHOST || arg.cc == RemovedParam
            continue
        end

        typ, byref = enzyme_extract_parm_type(f, arg.codegen.i)
        @assert typ == arg.typ
        
        op_idx = arg.codegen.i
        rest = typetree(arg.typ, ctx, dl, seen)
        @assert arg.cc == byref
        if byref == GPUCompiler.BITS_REF || byref == GPUCompiler.MUT_REF 
            rest = copy(rest)
            # adjust first path to size of type since if arg.typ is {[-1]:Int}, that doesn't mean the broader
            # object passing this in by ref isnt a {[-1]:Pointer, [-1,-1]:Int}
            # aka the next field after this in the bigger object isn't guaranteed to also be the same.
            if allocatedinline(arg.typ)
                shift!(rest, dl, 0, sizeof(arg.typ), 0)
            end
            merge!(rest, TypeTree(API.DT_Pointer, ctx))
            only!(rest, -1)
        else
            # canonicalize wrt size
        end
        PTT = unsafe_load(args, op_idx)
        changed, legal = API.EnzymeCheckedMergeTypeTree(PTT, rest)
        if !legal
            function c(io)
                println(io, "Illegal type analysis update from julia rule of method ", mi)
                println(io, "Found type ", arg.typ, " at index ", arg.codegen.i, " of ", string(rest))
                t = API.EnzymeTypeTreeToString(PTT)
                println(io, "Prior type ", Base.unsafe_string(t))
                println(io, inst)
                API.EnzymeStringFree(t)
            end
            msg = sprint(c)

            bt = GPUCompiler.backtrace(inst)
            ir = sprint(io->show(io, parent_scope(inst)))

            sval = ""
            # data = API.EnzymeTypeAnalyzerRef(data)
            # ip = API.EnzymeTypeAnalyzerToString(data)
            # sval = Base.unsafe_string(ip)
            # API.EnzymeStringFree(ip)
            throw(IllegalTypeAnalysisException(msg, sval, ir, bt))
        end
    end

    if sret !== nothing
        idx = 0
        if !in(0, parmsRemoved)
            API.EnzymeMergeTypeTree(unsafe_load(args, idx+1), typetree(sret, ctx, dl, seen))
            idx+=1
        end
        if returnRoots !== nothing
            if !in(1, parmsRemoved)
                allpointer = TypeTree(API.DT_Pointer, -1, ctx)
                API.EnzymeMergeTypeTree(unsafe_load(args, idx+1), typetree(returnRoots, ctx, dl, seen))
            end
        end
    end
    
    end

    if llRT !== nothing && value_type(inst) != LLVM.VoidType()
        @assert !retRemoved
        API.EnzymeMergeTypeTree(ret, typetree(llRT, ctx, dl, seen))
    end

    return UInt8(false)
=======
>>>>>>> 830b724e
end<|MERGE_RESOLUTION|>--- conflicted
+++ resolved
@@ -115,7 +115,6 @@
         API.EnzymeMergeTypeTree(unsafe_load(args, i), TypeTree(API.DT_Integer, -1, ctx))
     end
     return UInt8(false)
-<<<<<<< HEAD
 end
 
 function julia_type_rule(direction::Cint, ret::API.CTypeTreeRef, args::Ptr{API.CTypeTreeRef}, known_values::Ptr{API.IntList}, numArgs::Csize_t, val::LLVM.API.LLVMValueRef)::UInt8
@@ -223,6 +222,4 @@
     end
 
     return UInt8(false)
-=======
->>>>>>> 830b724e
 end