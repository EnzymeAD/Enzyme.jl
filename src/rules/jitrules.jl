--- conflicted
+++ resolved
@@ -438,7 +438,6 @@
         args = ($(wrapped...),)
         $(MakeTypes...)
 
-<<<<<<< HEAD
         FT = Core.Typeof(f)
         dupClosure0 = if ActivityTup[1]
             !guaranteed_const(FT)
@@ -447,34 +446,17 @@
         end
 
 
-=======
->>>>>>> 5c373fb9
         internal_tape, origRet, initShadow, annotation = if f isa typeof(Core.getglobal)
             gv = Core.getglobal(args[1].val, args[2].val)
             @assert sizeof(gv) == 0
             (nothing, gv, nothing, Const)
         else
-<<<<<<< HEAD
         
             tt = Tuple{$(ElTypes...)}
 
             world = codegen_world_age(FT, tt)
 
             rt = Compiler.primal_return_type(Reverse, Val(world), FT, tt)
-=======
-            FT = Core.Typeof(f)
-            tt = Tuple{$(ElTypes...)}
-            world = codegen_world_age(FT, tt)
-
-            dupClosure0 = if ActivityTup[1]
-                !guaranteed_const(FT)
-            else
-                false
-            end
-
-            rt = Compiler.primal_return_type(Reverse, Val(world), FT, tt)
-
->>>>>>> 5c373fb9
             annotation0 = guess_activity(rt, API.DEM_ReverseModePrimal)
 
             annotationA = if $Width != 1 && annotation0 <: Duplicated
@@ -484,11 +466,6 @@
             else
                 annotation0
             end
-<<<<<<< HEAD
-        
-=======
-
->>>>>>> 5c373fb9
             opt_mi = Val(world)
             forward, adjoint = thunk(
                 opt_mi,
@@ -663,34 +640,19 @@
     end
 
     quote
-<<<<<<< HEAD
-        $(active_refs...)
-        args = ($(wrapped...),)
-        $(MakeTypes...)
-
-        if f isa typeof(Core.getglobal)
-        else
-=======
         if f isa typeof(Core.getglobal)
         else
             $(active_refs...)
             args = ($(wrapped...),)
             $(MakeTypes...)
 
->>>>>>> 5c373fb9
             FT = Core.Typeof(f)
             dupClosure0 = if ActivityTup[1]
                 !guaranteed_const(FT)
             else
                 false
             end
-<<<<<<< HEAD
             tt = Tuple{$(ElTypes...)}
-=======
-
-            tt = Tuple{$(ElTypes...)}
-
->>>>>>> 5c373fb9
             world = codegen_world_age(FT, tt)
             rt = Compiler.primal_return_type(Reverse, Val(world), FT, tt)
             annotation0 = guess_activity(rt, API.DEM_ReverseModePrimal)
