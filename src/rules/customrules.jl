import LinearAlgebra

@inline add_fwd(prev, post) = recursive_add(prev, post)

@generated function EnzymeCore.EnzymeRules.multiply_fwd_into(prev, partial::Union{AbstractArray,Number}, dx::Union{AbstractArray,Number})
    if partial <: Number || dx isa Number
        if !(prev <: Type)
            return quote
                Base.@_inline_meta
                add_fwd(prev, EnzymeCore.EnzymeRules.multiply_fwd_into(Core.Typeof(prev), partial, dx))
            end
        end
        return quote
            Base.@_inline_meta
            prev(partial * dx)
        end
    end

    @assert partial <: AbstractArray
    if dx <: Number
        if !(prev <: Type)
    	    return quote
    		    Base.@_inline_meta
    		    LinearAlgebra.axpy!(dx, partial, prev)
    		    prev
    	    end
    	else
    	    return quote
    		    Base.@_inline_meta
    		    prev(partial * dx)
    	    end
    	end
    end
    @assert dx <: AbstractArray
    N = ndims(partial)
    M = ndims(dx)

    if N == M
        if !(prev <: Type)
            return quote
                Base.@_inline_meta
                add_fwd(prev, EnzymeCore.EnzymeRules.multiply_fwd_into(typeof(prev), partial, dx))
            end
        end

        res = if partial <: AbstractFloat || partial <: AbstractArray{<:AbstractFloat}
            :(LinearAlgebra.dot(partial,dx))
        elseif dx <: AbstractFloat || dx <: AbstractArray{<:AbstractFloat}
            :(LinearAlgebra.dot(dx, partial))
        elseif partial <: AbstractVector
            :(LinearAlgebra.dot(adjoint(partial),dx))
        else
            :(LinearAlgebra.dot(conj(partial),dx))
        end
        return quote
            Base.@_inline_meta
            prev($res)
        end
    end

    if N < M
        return quote
            Base.@_inline_meta
            throw(MethodError(EnzymeCore.EnzymeRules.multiply_fwd_into, (prev, partial, dx)))
        end
    end

    init = if prev <: Type
        :(prev = similar(prev, size(partial)[1:$(N-M)]...))
    end

    idxs = Symbol[]
    for i in 1:(N-M)
        push!(idxs, Symbol("i_$i"))
    end
    others = Symbol[]
    for i in 1:M
        push!(others, :(:))
    end

    outp = :prev
    if N-M != 1
        outp = Expr(:call, Base.reshape, outp, Expr(:call, Base.length, outp))
    end
    inp = :dx
    if M != 1
        inp = Expr(:call, Base.reshape, inp, Expr(:call, Base.length, inp))
    end

    matp = :partial
    if N-M != 1 || M != 1
        matp = Expr(:call, Base.reshape, matp, Expr(:call, Base.length, outp), Expr(:call, Base.length, inp))
    end

    outexpr = if prev <: Type
        Expr(:call, LinearAlgebra.mul!, outp, matp, inp)
    else
        Expr(:call, LinearAlgebra.mul!, outp, matp, inp, true, true)
    end

    quote
        Base.@_inline_meta
        @assert size(partial)[$(N-M+1):end] == size(dx)
        $init
        @inbounds $outexpr
        return prev
    end
end

@inline function EnzymeCore.EnzymeRules.multiply_rev_into(prev, partial::Real, dx)
    EnzymeCore.EnzymeRules.multiply_fwd_into(prev, partial, dx)
end

@inline function EnzymeCore.EnzymeRules.multiply_rev_into(prev, partial::Complex, dx)
    EnzymeCore.EnzymeRules.multiply_fwd_into(prev, conj(partial), dx)
end

@inline function EnzymeCore.EnzymeRules.multiply_rev_into(prev, partial::AbstractArray{<:Real}, dx::Number)
    EnzymeCore.EnzymeRules.multiply_fwd_into(prev, partial, dx)
end

@inline function EnzymeCore.EnzymeRules.multiply_rev_into(prev, partial::AbstractArray{<:Complex}, dx::Number)
    EnzymeCore.EnzymeRules.multiply_fwd_into(prev, conj(partial), dx)
end

@inline function EnzymeCore.EnzymeRules.multiply_rev_into(prev, partial::AbstractArray{<:Real, N}, dx::AbstractArray{<:Any, N}) where N
    EnzymeCore.EnzymeRules.multiply_fwd_into(prev, partial, dx)
end

@inline function EnzymeCore.EnzymeRules.multiply_rev_into(prev, partial::AbstractArray{<:Complex, N}, dx::AbstractArray{<:Any, N}) where N
    EnzymeCore.EnzymeRules.multiply_fwd_into(prev, conj(partial), dx)
end

@inline function EnzymeCore.EnzymeRules.multiply_rev_into(prev, partial::AbstractVector{<:Complex}, dx::AbstractVector{<:Any})
    EnzymeCore.EnzymeRules.multiply_fwd_into(prev, adjoint(partial), dx)
end

@inline function EnzymeCore.EnzymeRules.multiply_rev_into(prev, partial::AbstractMatrix{<:Real}, dx::AbstractVector)
    EnzymeCore.EnzymeRules.multiply_fwd_into(prev, transpose(partial), dx)
end

@inline function EnzymeCore.EnzymeRules.multiply_rev_into(prev, partial::AbstractMatrix{<:Complex}, dx::AbstractVector)
    EnzymeCore.EnzymeRules.multiply_fwd_into(prev, adjoint(partial), dx)
end

@inline function EnzymeCore.EnzymeRules.multiply_rev_into(prev, partial::AbstractArray{<:Real}, dx::AbstractArray)
    EnzymeCore.EnzymeRules.multiply_fwd_into(prev, Base.permutedims(partial, (((ndims(dx)+1):ndims(partial))..., Base.OneTo(ndims(dx))...)), dx)
end

@inline function EnzymeCore.EnzymeRules.multiply_rev_into(prev, partial::AbstractArray{<:Complex}, dx::AbstractArray)
    pd = Base.permutedims(partial, (((ndims(dx)+1):ndims(partial))..., Base.OneTo(ndims(dx))...))
    Base.conj!(pd)
    EnzymeCore.EnzymeRules.multiply_fwd_into(prev, pd, dx)
end

function push_box_for_argument!(@nospecialize(B::LLVM.IRBuilder),
                          @nospecialize(Ty::Type),
                          @nospecialize(val::Union{LLVM.Value, Nothing}),
                          @nospecialize(roots_val::Union{Nothing, LLVM.Value}),
                          arg,
                          args::Vector{LLVM.Value},
                          overwritten::Vector{UInt8},
                          activity_wrap::Bool,
                          ogval::LLVM.Value,
                          @nospecialize(roots_cache::Union{LLVM.Value, Nothing}), 
                          @nospecialize(shadow_roots::Union{Nothing, LLVM.Value}) = nothing
                          )::Union{Nothing, Tuple{LLVM.Value, LLVM.Value}}

    if !activity_wrap
        @assert arg.typ == Ty
    else
        @assert Ty <: Annotation
        @assert arg.typ == eltype(Ty)
    end

    num_inline_roots = inline_roots_type(Ty)
    if num_inline_roots != 0
        @assert roots_val isa LLVM.Value
    else
        @assert roots_cache === nothing
        @assert roots_val === nothing
    end

    if shadow_roots !== nothing
        if inline_roots_type(Ty) < inline_roots_type(arg.typ)
            throw(AssertionError("inline_roots_type(Ty = $Ty) [ $(inline_roots_type(Ty)) ] < inline_roots_type(arg.typ = $(arg.typ))  [ $(inline_roots_type(arg.typ)) ]"))
        end
    else
        @assert inline_roots_type(Ty) == inline_roots_type(arg.typ)
    end

    arty = convert(LLVMType, arg.typ; allow_boxed = true)

    # if either not a bits ref, or the data was not overwritten, the data is left
    # in the primal pointer.
    if val isa Nothing
    
        # If we just want the primal pointer, we can simply push the old data as per usual.
    
        if !activity_wrap
            push!(args, ogval)

            if roots_val !== nothing
                if roots_cache !== nothing
                    ral = alloca!(B, convert(LLVMType, AnyArray(num_inline_roots)))
                    store!(B, roots_cache, ral)
                    push!(args, ral)
                else
                    push!(args, roots_val)
                end
            end
            @assert shadow_roots === nothing
            return nothing
        else
            val = load!(B, arty, ogval)
        end

    end

    root_ptr = nothing
    if roots_cache !== nothing
        root_ty = convert(LLVMType, AnyArray(num_inline_roots))
        if shadow_roots === nothing
            ral = alloca!(B, root_ty)
            store!(B, roots_cache, ral)
            root_ptr = ral
        else
            sr2 = bitcast!(B, shadow_roots, LLVM.PointerType(root_ty))
            store!(B, roots_cache, sr2)
            root_ptr = shadow_roots
        end
    elseif roots_val !== nothing
        if shadow_roots === nothing
            root_ptr = roots_val
        else
            root_ty = convert(LLVMType, AnyArray(num_inline_roots))
            ld = load!(B, root_ty, roots_val)
            sr2 = bitcast!(B, shadow_roots, LLVM.PointerType(root_ty))
            store!(B, ld, sr2)
            root_ptr = shadow_roots
        end
    end

    # Val now currently contains the reverse pass version of BITS_VALUE data.
    # We form the boxed object to contain it.

    llty = convert(LLVMType, Ty; allow_boxed = true)

    al0 = al = emit_allocobj!(B, Ty, "arg.$Ty")
    al = bitcast!(B, al, LLVM.PointerType(llty, addrspace(value_type(al))))
    al = addrspacecast!(B, al, LLVM.PointerType(llty, Derived))

    ptr = if activity_wrap
        inbounds_gep!(
            B,
            llty,
            al,
            [
                LLVM.ConstantInt(LLVM.IntType(64), 0),
                LLVM.ConstantInt(LLVM.IntType(32), 0),
            ],
        )
    else
        @assert llty == arty
        al
    end

    store!(B, val, ptr)

    push!(args, al)

    if root_ptr !== nothing
        push!(args, root_ptr)
    end

    if num_inline_roots == 0
        if any_jltypes(llty)
            emit_writebarrier!(B, get_julia_inner_types(B, al0, val))
        end
    end

    return al0, al
end

function enzyme_custom_setup_args(
    @nospecialize(B::Union{Nothing, LLVM.IRBuilder}),
    orig::LLVM.CallInst,
    gutils::GradientUtils,
    mi::Core.MethodInstance,
    @nospecialize(RT::Type),
    reverse::Bool,
    isKWCall::Bool,
    @nospecialize(tape::Union{Nothing, LLVM.Value}),
)
    ops = collect(operands(orig))
    called = ops[end]
    ops = ops[1:end-1]
    width = get_width(gutils)
    kwtup = nothing

    args = LLVM.Value[]
    activity = Type[]
    overwritten = Bool[]

    actives = LLVM.Value[]

    mixeds = Tuple{LLVM.Value,Type,LLVM.Value}[]
    uncacheable = get_uncacheable(gutils, orig)
    mode = get_mode(gutils)

    retRemoved, parmsRemoved = removed_ret_parms(orig)

    @assert length(parmsRemoved) == 0

    _, sret, returnRoots = get_return_info(RT)
    sret = sret !== nothing
    returnRoots = returnRoots !== nothing

    cv = LLVM.called_operand(orig)
    swiftself = has_swiftself(cv)
    jlargs = classify_arguments(
        mi.specTypes,
        called_type(orig),
        sret,
        returnRoots,
        swiftself,
        parmsRemoved,
    )

    alloctx = LLVM.IRBuilder()
    position!(alloctx, LLVM.BasicBlock(API.EnzymeGradientUtilsAllocationBlock(gutils)))

    ofn = LLVM.parent(LLVM.parent(orig))
    world = enzyme_extract_world(ofn)

    byval_tapes = LLVM.Value[]

    for arg in jlargs
        @assert arg.cc != RemovedParam
        
        if arg.rooted_typ !== nothing
            continue
        end
        
        if arg.cc == GPUCompiler.GHOST
            @assert inline_roots_type(arg.typ) == 0
            @assert guaranteed_const_nongen(arg.typ, world)
            if isKWCall && arg.arg_i == 2
                Ty = arg.typ
                kwtup = Ty
                continue
            end
            push!(activity, Const{arg.typ})
            # Don't push overwritten for Core.kwcall
            if !(isKWCall && arg.arg_i == 1)
                push!(overwritten, false)
            end

            if B !== nothing
                if Core.Compiler.isconstType(arg.typ) &&
                   !Core.Compiler.isconstType(Const{arg.typ})
                    val = unsafe_to_llvm(B, arg.typ.parameters[1])
                    roots_val = nothing
                    push_box_for_argument!(B, Const{arg.typ}, val, roots_val, arg, args, uncacheable, true, val, nothing)
                else
                    @assert isghostty(Const{arg.typ}) ||
                            Core.Compiler.isconstType(Const{arg.typ})
                end
            end
            continue
        end

        @assert !(isghostty(arg.typ) || Core.Compiler.isconstType(arg.typ))

        op = ops[arg.codegen.i]
        roots_op = nothing

        activity_state = active_reg(arg.typ, world)

        activep = API.EnzymeGradientUtilsGetDiffeType(gutils, op, false) #=isforeign=#

        roots_activep = nothing

        if inline_roots_type(arg.typ) != 0
            roots_op = ops[arg.codegen.i + 1]
            roots_activep = API.EnzymeGradientUtilsGetDiffeType(gutils, roots_op, false)
            if roots_activep != activep
                throw("roots_activep ($roots_activep) != activep ($activep) arg.typ=$(arg.typ) equivalent_rooted_type=$(equivalent_rooted_type(arg.typ))")
            end
        end

        # Don't push the keyword args to uncacheable
        if !(isKWCall && arg.arg_jl_i == 2)
            uncache_arg = uncacheable[arg.codegen.i] != 0
            if roots_op !== nothing
                uncache_arg |= uncacheable[arg.codegen.i + 1] != 0
            end
            push!(overwritten, uncache_arg)
        end

        val = new_from_original(gutils, op)

        root_ty = nothing
        roots_val = if roots_op !== nothing
            root_ty = convert(LLVMType, AnyArray(inline_roots_type(arg.typ)))
            new_from_original(gutils, roots_op)
        end

<<<<<<< HEAD
=======
        cmode = mode
        if cmode == API.DEM_ReverseModeGradient
          cmode = API.DEM_ReverseModePrimal
        end
        uncacheable = Vector{UInt8}(undef, length(collect(LLVM.operands(op))) - 1)
	activep =
		if mode == API.DEM_ForwardMode ||
		   API.EnzymeGradientUtilsGetUncacheableArgs(
		    gutils,
		    op,
		    uncacheable,
		    length(uncacheable),
		) == 1
		    API.EnzymeGradientUtilsGetReturnDiffeType(
			gutils,
			op,
			C_NULL,
			C_NULL,
			cmode,
		    )
		else
		    API.EnzymeGradientUtilsGetDiffeType(gutils, op, false)
		end
>>>>>>> 38fcba48

        arty = convert(LLVMType, arg.typ; allow_boxed = true)

        # Val will contain the literal data inside (aka bits_value), properly
        # cached from fwd to reverse.
        # Val may also contain nothing, if it can be equally recreated by loading from ogval.



        # In the case that the argument is a bits_ref whose data is not overwritten,
        # val will contain nothing
        ogval = val
        roots_cache = nothing
        if arg.cc == GPUCompiler.BITS_REF
            @assert value_type(val) == LLVM.PointerType(arty, Derived)

            if uncacheable[arg.codegen.i] != 0
                # If is overwritten
                if !reverse
                    if B !== nothing
                        val = load!(B, arty, val)

                        # Since we will be caching this value (and thus GC pointers need to be valid),
                        # if the roots aren't here, we need to recombine before we stash on tape.
                        # However, as an optimization, if the roots aren't overwritten we don't need to actually
                        # recombine, we can get away with filling with any valid gc pointer
                        if roots_op != nothing
                            if uncacheable[arg.codegen.i + 1] != 0
                                # Roots are overwritten, recombine with root
                                val = recombine_value!(B, val, roots_op)
                            else
                                # Roots are not overwritten, put placeholder valid GC value
                                val = nullify_rooted_values!(B, val)
                            end
                        end

                        push!(byval_tapes, val)
                    end
                else
                    if B !== nothing
                        @assert tape isa LLVM.Value
                        val = extract_value!(B, tape, length(byval_tapes))
                        @assert value_type(val) == arty
                        push!(byval_tapes, val)
                    end
                end
            else
                # Don't perform the lookup here as we may be able to optimize it away
                # The corresponding load would look like:
                #
                # val = load!(B, arty, val)
                #
                # However we still have the same rooting issue re caching from forward to reverse
                # As a result, we may need to take care of rooting before performing lookups
                #
                # Let's also check if we need to cache the rooting, storing it if so.
                if roots_op !== nothing
                    if uncacheable[arg.codegen.i + 1] != 0
                        # Roots are is overwritten

                        if !reverse
                            if B !== nothing
                                root_cache = load!(B, root_ty, roots_op)
                                push!(byval_tapes, root_cache)
                            end
                        else
                            if B !== nothing
                                @assert tape isa LLVM.Value
                                root_cache = extract_value!(B, tape, length(byval_tapes))
                                @assert value_type(root_cache) == root_ty
                                push!(byval_tapes, root_cache)

                                al = alloca!(B, root_ty)
                                store!(B, root_cache, al)
                                roots_op = al
                            end
                        end
                    end
                end

                # We still need to ensure the pointer of val is itself accessible in the reverse pass location,
                # even if val itself is not
                val = nothing
                if reverse && B !== nothing
                    ogval = lookup_value(gutils, ogval, B)
                end
            end
        else
            @assert value_type(val) == arty
            if reverse && B !== nothing
                val = lookup_value(gutils, val, B)
            end
        end

        if isKWCall && arg.arg_jl_i == 2

            if EnzymeRules.is_inactive_kwarg_from_sig(Interpreter.simplify_kw(mi.specTypes); world)
                activep = API.DFT_CONSTANT
            end

            # Only constant kw arg tuple's are currently supported
            if activep == API.DFT_CONSTANT
                kwtup0 = arg.typ
                if B !== nothing
                    push_box_for_argument!(B, kwtup0, val, roots_val, arg, args, uncacheable, false, ogval, roots_cache)
                end
            else
                @assert activep == API.DFT_DUP_ARG
                kwtup0 = Duplicated{arg.typ}
                if B !== nothing
                    push_box_for_argument!(B, kwtup0, val, roots_val, arg, args, uncacheable, true, ogval, roots_cache)
                end
            end

            kwtup = kwtup0


            continue
        end

        # TODO type analysis deduce if duplicated vs active
        if activep == API.DFT_CONSTANT 
            Ty = Const{arg.typ}

            if B !== nothing
                push_box_for_argument!(B, Ty, val, roots_val, arg, args, uncacheable, true, ogval, roots_cache)
            end

            push!(activity, Ty)

        elseif activep == API.DFT_OUT_DIFF || (
            mode != API.DEM_ForwardMode &&
            activity_state == ActiveState
        )
            Ty = Active{arg.typ}

            if B !== nothing
                push_box_for_argument!(B, Ty, val, roots_val, arg, args, uncacheable, true, ogval, roots_cache)
            end

            push!(activity, Ty)
            push!(actives, op)
        else

            ival = nothing
            roots_ival = nothing
            if B !== nothing
                ival = invert_pointer(gutils, op, B)

                uncache_arg = uncacheable[arg.codegen.i] != 0
                if roots_op !== nothing
                    uncache_arg |= uncacheable[arg.codegen.i + 1] != 0
                end
                if uncache_arg
                    # TODO we will are not restoring the bits_ref data of the
                    # shadow value (though now we are at least doing so properly for primal)
                    # x/ref https://github.com/EnzymeAD/Enzyme.jl/issues/2304
                end

                if reverse
                    ival = lookup_value(gutils, ival, B)
                end
                if roots_op !== nothing
                    roots_ival = invert_pointer(gutils, roots_op, B)
                    if reverse
                        roots_ival = lookup_value(gutils, roots_ival, B)
                    end
                end
            end


            shadowty = arg.typ
            mixed = false
            if width == 1
                if activity_state == MixedState
                    # TODO mixedupnoneed
                    shadowty = Base.RefValue{shadowty}
                    Ty = MixedDuplicated{arg.typ}
                    mixed = true
                else
                    if activep == API.DFT_DUP_ARG
                        Ty = Duplicated{arg.typ}
                    else
                        @assert activep == API.DFT_DUP_NONEED
                        Ty = DuplicatedNoNeed{arg.typ}
                    end
                end
            else
                if activity_state == MixedState
                    # TODO batchmixedupnoneed
                    shadowty = Base.RefValue{shadowty}
                    Ty = BatchMixedDuplicated{arg.typ,Int(width)}
                    mixed = true
                else
                    if activep == API.DFT_DUP_ARG
                        Ty = BatchDuplicated{arg.typ,Int(width)}
                    else
                        @assert activep == API.DFT_DUP_NONEED
                        Ty = BatchDuplicatedNoNeed{arg.typ,Int(width)}
                    end
                end
            end

            llty = convert(LLVMType, Ty)
            arty = convert(LLVMType, arg.typ; allow_boxed = true)
            iarty = convert(LLVMType, shadowty; allow_boxed = true)
            sarty = LLVM.LLVMType(API.EnzymeGetShadowType(width, arty))
            siarty = LLVM.LLVMType(API.EnzymeGetShadowType(width, iarty))

            if mixed
                @assert arg.cc == GPUCompiler.BITS_REF
            end

            if B !== nothing

                n_shadow_roots = inline_roots_type(Ty)
                n_primal_roots = inline_roots_type(arg.typ)

                sroots_ty = nothing
                shadow_roots = if n_shadow_roots != 0
                    sroots_ty = convert(LLVMType, AnyArray(n_shadow_roots))
                    alloca!(B, sroots_ty)
                end


                T_jlvalue = LLVM.StructType(LLVMType[])
                T_prjlvalue = LLVM.PointerType(T_jlvalue, Tracked)

                if arg.cc == GPUCompiler.BITS_REF && !mixed

                    @assert n_shadow_roots == (width + 1) * n_primal_roots

                    ptr_val = ival
                    ival = UndefValue(siarty)

                    for idx = 1:width
                        ev =
                            (width == 1) ? ptr_val : extract_value!(B, ptr_val, idx - 1)
                        ld = load!(B, iarty, ev)
                        ival = (width == 1) ? ld : insert_value!(B, ival, ld, idx - 1)

                        local_shadow_root = if roots_ival !== nothing
                            (width == 1) ? roots_ival : extract_value!(B, roots_ival, idx - 1)
                        end

                        if shadow_roots !== nothing

                            for r = 1:n_primal_roots
                                rptr = inbounds_gep!(
                                    B,
                                    sroots_ty,
                                    shadow_roots,
                                    [
                                        LLVM.ConstantInt(LLVM.IntType(64), 0),
                                        LLVM.ConstantInt(LLVM.IntType(32), idx * n_primal_roots + r - 1 ),
                                    ],
                                )

                                ld = load!(B, T_prjlvalue, inbounds_gep!(
                                    B,
                                    LLVM.ArrayType(T_prjlvalue, n_primal_roots),
                                    local_shadow_root,
                                    [
                                        LLVM.ConstantInt(LLVM.IntType(64), 0),
                                        LLVM.ConstantInt(LLVM.IntType(32), r - 1),
                                    ]
                                ))
                                store!(B, ld, rptr)
                            end
                        end

                    end
                end

                if mixed
                    RefTy = arg.typ
                    if width != 1
                        RefTy = NTuple{Int(width),RefTy}
                    end
                    llrty = convert(LLVMType, RefTy)
                    RefTy = Base.RefValue{RefTy}
                    refal0 = refal = emit_allocobj!(B, RefTy, "mixed.$RefTy")
                    refal = bitcast!(
                        B,
                        refal,
                        LLVM.PointerType(llrty, addrspace(value_type(refal))),
                    )

                    ptr_val = ival
                    ival = UndefValue(LLVM.LLVMType(API.EnzymeGetShadowType(width, llrty)))
                    for idx = 1:width
                        ev = (width == 1) ? ptr_val : extract_value!(B, ptr_val, idx - 1)
                        ld = load!(B, llrty, ev)
                        if n_primal_roots > 0
                            sroots = (width == 1) ? roots_ival : extract_value!(B, roots_ival, idx - 1)
                            ld = recombine_value!(B, ld, sroots)
                        end
                        ival = (width == 1) ? ld : insert_value!(B, ival, ld, idx - 1)
                    end
                    store!(B, ival, refal)

                    emit_writebarrier!(B, get_julia_inner_types(B, refal0, ival))

                    if n_shadow_roots != 0
                        @assert n_shadow_roots == n_primal_roots + 1

                        rptr = inbounds_gep!(
                            B,
                            LLVM.ArrayType(T_prjlvalue, n_primal_roots),
                            shadow_roots,
                            [
                                LLVM.ConstantInt(LLVM.IntType(64), 0),
                                LLVM.ConstantInt(LLVM.IntType(32), n_shadow_roots - 1),
                            ]
                        )
                        store!(B, refal0, rptr)
                    end

                    ival = refal0
                    push!(mixeds, (ptr_val, arg.typ, refal))
                end

                al0, al = push_box_for_argument!(B, Ty, val, roots_val, arg, args, uncacheable, true, ogval, roots_cache, shadow_roots)

                iptr = inbounds_gep!(
                    B,
                    llty,
                    al,
                    [
                        LLVM.ConstantInt(LLVM.IntType(64), 0),
                        LLVM.ConstantInt(LLVM.IntType(32), 1),
                    ],
                )

                store!(B, ival, iptr)

                if n_shadow_roots == 0 && any_jltypes(llty)
                    emit_writebarrier!(B, get_julia_inner_types(B, al0, ival))
                end


            end
            push!(activity, Ty)
        end

    end
    return args, activity, (overwritten...,), actives, kwtup, mixeds, byval_tapes
end

function enzyme_custom_setup_ret(
    gutils::GradientUtils,
    orig::LLVM.CallInst,
    mi::Core.MethodInstance,
    @nospecialize(RealRt::Type),
    @nospecialize(B::Union{LLVM.IRBuilder,Nothing})
)
    width = get_width(gutils)
    mode = get_mode(gutils)

    world = enzyme_extract_world(LLVM.parent(LLVM.parent(orig)))

    needsShadowP = Ref{UInt8}(0)
    needsPrimalP = Ref{UInt8}(0)

    # Conditionally use the get return. This is done because EnzymeGradientUtilsGetReturnDiffeType
    # calls differential use analysis to determine needsprimal/shadow. However, since now this function
    # is used as part of differential use analysis, we need to avoid an ininite recursion. Thus use
    # the version without differential use if actual unreachable results are not available anyways.
    uncacheable = Vector{UInt8}(undef, length(collect(LLVM.operands(orig))) - 1)
    cmode = mode
    if cmode == API.DEM_ReverseModeGradient
        cmode = API.DEM_ReverseModePrimal
    end
    activep =
        if mode == API.DEM_ForwardMode ||
           API.EnzymeGradientUtilsGetUncacheableArgs(
            gutils,
            orig,
            uncacheable,
            length(uncacheable),
        ) == 1
            API.EnzymeGradientUtilsGetReturnDiffeType(
                gutils,
                orig,
                needsPrimalP,
                needsShadowP,
                cmode,
            )
        else
            actv = API.EnzymeGradientUtilsGetDiffeType(gutils, orig, false)
            if !isghostty(RealRt)
                needsPrimalP[] = 1
                if actv == API.DFT_DUP_ARG || actv == API.DFT_DUP_NONEED
                    needsShadowP[] = 1
                end
            end
            actv
        end
    needsPrimal = needsPrimalP[] != 0
    origNeedsPrimal = needsPrimal
    _, sret, _ = get_return_info(RealRt)
    if sret !== nothing
        activep = API.EnzymeGradientUtilsGetDiffeType(gutils, operands(orig)[1], false) #=isforeign=#
        needsPrimal = activep == API.DFT_DUP_ARG || activep == API.DFT_CONSTANT
        needsShadowP[] = activep == API.DFT_DUP_ARG || activep == API.DFT_DUP_NONEED
    end

    if !needsPrimal && activep == API.DFT_DUP_ARG
        activep = API.DFT_DUP_NONEED
    end

    if activep == API.DFT_CONSTANT
        RT = Const{RealRt}

    elseif activep == API.DFT_OUT_DIFF || (
        mode != API.DEM_ForwardMode &&
        !guaranteed_nonactive(RealRt, world)
    )
        if active_reg(RealRt, world) == MixedState && B !== nothing        
            bt = GPUCompiler.backtrace(orig)
            msg2 = sprint(Base.Fix2(Base.show_backtrace, bt))            
            mi, _ = enzyme_custom_extract_mi(orig)
            emit_error(
                B,
                orig,
                (msg2, mi, world),
                MixedReturnException{RealRt}
            )
        end
        RT = Active{RealRt}

    elseif activep == API.DFT_DUP_ARG
        if width == 1
            RT = Duplicated{RealRt}
        else
            RT = BatchDuplicated{RealRt,Int(width)}
        end
    else
        @assert activep == API.DFT_DUP_NONEED
        if width == 1
            RT = DuplicatedNoNeed{RealRt}
        else
            RT = BatchDuplicatedNoNeed{RealRt,Int(width)}
        end
    end
    return RT, needsPrimal, needsShadowP[] != 0, origNeedsPrimal
end

function custom_rule_method_error(world::UInt, @nospecialize(fn), @nospecialize(args::Vararg))
    throw(MethodError(fn, (args...,), world))
end

@register_fwd function enzyme_custom_fwd(B::LLVM.IRBuilder, orig::LLVM.CallInst, gutils::GradientUtils, normalR::Ptr{LLVM.API.LLVMValueRef}, shadowR::Ptr{LLVM.API.LLVMValueRef})
    if is_constant_value(gutils, orig) &&
       is_constant_inst(gutils, orig) &&
       !has_rule(orig, gutils)
        return false
    end

    width = get_width(gutils)

    if shadowR != C_NULL
        unsafe_store!(
            shadowR,
            UndefValue(LLVM.LLVMType(API.EnzymeGetShadowType(width, value_type(orig)))).ref,
        )
    end

    curent_bb = position(B)
    fn = LLVM.parent(curent_bb)
    world = enzyme_extract_world(fn)

    # TODO: don't inject the code multiple times for multiple calls

    fmi, (args, TT, fwd_RT, kwtup, RT, needsPrimal, RealRt, origNeedsPrimal, activity, C) = fwd_mi(orig, gutils, B)

    if kwtup !== nothing && kwtup <: Duplicated
        mi, _ = enzyme_custom_extract_mi(orig)

        bt = GPUCompiler.backtrace(orig)
        msg2 = sprint(Base.Fix2(Base.show_backtrace, bt))
        emit_error(B, orig, (msg2, mi, world), NonConstantKeywordArgException)
        return false
    end
    
    alloctx = LLVM.IRBuilder()
    position!(alloctx, LLVM.BasicBlock(API.EnzymeGradientUtilsAllocationBlock(gutils)))
    mode = get_mode(gutils)
    mod = LLVM.parent(LLVM.parent(LLVM.parent(orig)))
    width = get_width(gutils)


    llvmf = nested_codegen!(mode, mod, fmi, world)

    push!(function_attributes(llvmf), EnumAttribute("alwaysinline", 0))


    swiftself = has_swiftself(llvmf)
    if swiftself
        pushfirst!(reinsert_gcmarker!(fn, B))
    end
    _, sret, returnRoots0 = get_return_info(enzyme_custom_extract_mi(llvmf)[2])
    returnRoots = returnRoots0
    if sret !== nothing
	sret_lty = convert(LLVMType, eltype(sret))
	if VERSION >= v"1.12" && returnRoots !== nothing
	     dl = LLVM.datalayout(LLVM.parent(LLVM.parent(LLVM.parent(orig))))
	     sret_lty = LLVM.ArrayType(LLVM.Int8Type(), LLVM.sizeof(dl, sret_lty))
	end
        sret = alloca!(alloctx, sret_lty)
        pushfirst!(args, sret)
        if returnRoots !== nothing
            returnRoots = alloca!(alloctx, convert(LLVMType, eltype(returnRoots)))
            insert!(args, 2, returnRoots)
        else
            returnRoots = nothing
        end
    else
        sret = nothing
    end

    if length(args) != length(parameters(llvmf))
        bt = GPUCompiler.backtrace(orig)
        msg2 = sprint() do io
            if startswith(LLVM.name(llvmf), "japi3") || startswith(LLVM.name(llvmf), "japi1")
                Base.println(io, "Function uses the japi convention, which is not supported yet: ", LLVM.name(llvmf))
            else
                Base.println(io, "args = ", args)
                Base.println(io, "llvmf = ", string(llvmf))
                Base.println(io, "value_type(llvmf) = ", string(value_type(llvmf)))
                Base.println(io, "orig = ", string(orig))
                Base.println(io, "kwtup = ", string(kwtup))
                Base.println(io, "TT = ", string(TT))
                Base.println(io, "sret = ", string(sret))
                Base.println(io, "returnRoots = ", string(returnRoots))
            end
            Base.show_backtrace(io, bt)
        end
        emit_error(B, orig, (msg2, fmi, world), CallingConventionMismatchError{Cstring})
        return false
    end

    for i in eachindex(args)
        party = value_type(parameters(llvmf)[i])
        if value_type(args[i]) == party
            continue
        end
        # Fix calling convention within julia that Tuple{Float,Float} ->[2 x float] rather than {float, float}
        args[i] = calling_conv_fixup(B, args[i], party)
        # GPUCompiler.@safe_error "Calling convention mismatch", party, args[i], i, llvmf, fn, args, sret, returnRoots
        return false
    end

    res = LLVM.call!(B, LLVM.function_type(llvmf), llvmf, args)
    debug_from_orig!(gutils, res, orig)
    callconv!(res, callconv(llvmf))

    hasNoRet = has_fn_attr(llvmf, EnumAttribute("noreturn"))

    if hasNoRet
        return false
    end

    if sret !== nothing
        sty = sret_ty(llvmf, 1)
        if LLVM.version().major >= 12
            attr = TypeAttribute("sret", sty)
        else
            attr = EnumAttribute("sret")
        end
        LLVM.API.LLVMAddCallSiteAttribute(res, LLVM.API.LLVMAttributeIndex(1 + swiftself), attr)
	if returnRoots !== nothing
	    LLVM.API.LLVMAddCallSiteAttribute(res, LLVM.API.LLVMAttributeIndex(2 + swiftself), StringAttribute("enzymejl_returnRoots", string(length(eltype(returnRoots0).parameters[1]))))
	end

	if returnRoots !== nothing && VERSION >= v"1.12"
	   res = recombine_value_ptr!(B, sty, sret, returnRoots)
	else
	   res = load!(B, sty, sret)
	end
    end
    if swiftself
        attr = EnumAttribute("swiftself")
        LLVM.API.LLVMAddCallSiteAttribute(
            res,
            LLVM.API.LLVMAttributeIndex(1 + (sret !== nothing)),
            attr,
        )
    end

    shadowV = C_NULL
    normalV = C_NULL

    ExpRT = EnzymeRules.forward_rule_return_type(C, RT)
    if ExpRT != fwd_RT
        bt = GPUCompiler.backtrace(orig)
        msg2 = sprint(Base.Fix2(Base.show_backtrace, bt))            
        emit_error(
            B,
            orig,
            (msg2, fmi, world),
            ForwardRuleReturnError{C, RT, fwd_RT}
        )
        return false
    end

    if RT <: Const
        if needsPrimal
            @assert RealRt == fwd_RT
	    _, prim_sret, prim_roots = get_return_info(RealRt)
            if prim_sret !== nothing
                val = new_from_original(gutils, operands(orig)[1])
		
		if prim_roots !== nothing && VERSION >= v"1.12"
                    extract_nonjlvalues_into!(B, value_type(res), val, res)

                    rval = new_from_original(gutils, operands(orig)[2])

		    extract_roots_from_value!(B, res, rval)
		else
                    store!(B, res, val)
		end
            else
                normalV = res.ref
            end
        else
            @assert Nothing == fwd_RT
        end
    else
        if !needsPrimal
            ST = RealRt
            if width != 1
                ST = NTuple{Int(width),ST}
            end
            @assert ST == fwd_RT
	    _, prim_sret, prim_roots = get_return_info(RealRt)
            if prim_sret !== nothing
                dval_ptr = invert_pointer(gutils, operands(orig)[1], B)
		
		droots = if prim_roots !== nothing && VERSION >= v"1.12"
		    @assert !is_constant_value(gutils, operands(orig)[2])
		    invert_pointer(gutils, operands(orig)[2], B)
	        end
                
		for idx = 1:width
                    ev = (width == 1) ? dval : extract_value!(B, dval, idx - 1)
                    pev = (width == 1) ? dval_ptr : extract_value!(B, dval_ptr, idx - 1)
			
		    if prim_roots !== nothing && VERSION >= v"1.12"
		        extract_nonjlvalues_into!(B, value_type(ev), pev, ev)

		        rval = (width == 1) ? droots : extract_value!(B, droots, idx - 1)

		        extract_roots_from_value!(B, ev, rval)
		    else
                        store!(B, ev, pev)
		    end
                end
            else
                shadowV = res.ref
            end
        else
            ST = if width == 1
                Duplicated{RealRt}
            else
                BatchDuplicated{RealRt,Int(width)}
            end
            @assert ST == fwd_RT
	    
	    _, prim_sret, prim_roots = get_return_info(RealRt)
            if prim_sret !== nothing
                val = new_from_original(gutils, operands(orig)[1])
                
		res0 = extract_value!(B, res, 0)
		if prim_roots !== nothing && VERSION >= v"1.12"
                    extract_nonjlvalues_into!(B, value_type(res0), val, res0)

                    rval = new_from_original(gutils, operands(orig)[2])

		    extract_roots_from_value!(B, res0, rval)
		else
                    store!(B, res0, val)
		end

                dval_ptr = invert_pointer(gutils, operands(orig)[1], B)
                dval = extract_value!(B, res, 1)
		
		droots = if prim_roots !== nothing && VERSION >= v"1.12"
		    @assert !is_constant_value(gutils, operands(orig)[2])
		    invert_pointer(gutils, operands(orig)[2], B)
	        end
                
		for idx = 1:width
                    ev = (width == 1) ? dval : extract_value!(B, dval, idx - 1)
                    pev = (width == 1) ? dval_ptr : extract_value!(B, dval_ptr, idx - 1)
		    if prim_roots !== nothing && VERSION >= v"1.12"
		        extract_nonjlvalues_into!(B, value_type(ev), pev, ev)

		        rval = (width == 1) ? droots : extract_value!(B, droots, idx - 1)

		        extract_roots_from_value!(B, ev, rval)
		    else
                        store!(B, ev, pev)
		    end
                end
            else
                normalV = extract_value!(B, res, 0).ref
                shadowV = extract_value!(B, res, 1).ref
            end
        end
    end

    if shadowR != C_NULL
        unsafe_store!(shadowR, shadowV)
    end

    # Delete the primal code
    if origNeedsPrimal
        unsafe_store!(normalR, normalV)
    else
        ni = new_from_original(gutils, orig)
        if value_type(ni) != LLVM.VoidType()
            API.EnzymeGradientUtilsReplaceAWithB(
                gutils,
                ni,
                LLVM.UndefValue(value_type(ni)),
            )
        end
        API.EnzymeGradientUtilsErase(gutils, ni)
    end

    return false
end

@inline function aug_fwd_mi(
    orig::LLVM.CallInst,
    gutils::GradientUtils,
    forward::Bool = false,
    @nospecialize(B::Union{Nothing, LLVM.IRBuilder}) = nothing,
    @nospecialize(tape::Union{Nothing, LLVM.Value}) = nothing,
)
    width = get_width(gutils)

    # 1) extract out the MI from attributes
    mi, RealRt = enzyme_custom_extract_mi(orig)
    isKWCall = isKWCallSignature(mi.specTypes)

    # 2) Create activity, and annotate function spec
    args, activity, overwritten, actives, kwtup, mixeds, byval_tapes =
        enzyme_custom_setup_args(B, orig, gutils, mi, RealRt, !forward, isKWCall, tape) #=reverse=#
    RT, needsPrimal, needsShadow, origNeedsPrimal =
        enzyme_custom_setup_ret(gutils, orig, mi, RealRt, B)

    needsShadowJL = if RT <: Active
        false
    else
        needsShadow
    end

    fn = LLVM.parent(LLVM.parent(orig))
    world = enzyme_extract_world(fn)

    C = EnzymeRules.RevConfig{
        Bool(needsPrimal),
        Bool(needsShadowJL),
        Int(width),
        overwritten,
        get_runtime_activity(gutils),
        get_strong_zero(gutils),
    }

    mode = get_mode(gutils)


    augprimal_tt = copy(activity)
    functy = if isKWCall
        popfirst!(augprimal_tt)
        @assert kwtup !== nothing
        insert!(augprimal_tt, 1, kwtup)
        insert!(augprimal_tt, 2, Core.typeof(EnzymeRules.augmented_primal))
        insert!(augprimal_tt, 3, C)
        insert!(augprimal_tt, 5, Type{RT})

        augprimal_TT = Tuple{augprimal_tt...}
        Core.Typeof(Core.kwfunc(EnzymeRules.augmented_primal))
    else
        @assert kwtup === nothing
        insert!(augprimal_tt, 1, C)
        insert!(augprimal_tt, 3, Type{RT})

        augprimal_TT = Tuple{augprimal_tt...}
        typeof(EnzymeRules.augmented_primal)
    end

    ami = my_methodinstance(Reverse, functy, augprimal_TT, world)
    if ami === nothing
        augprimal_TT = Tuple{typeof(world),functy,augprimal_TT.parameters...}
        ami = my_methodinstance(
            Reverse,
            typeof(custom_rule_method_error),
            augprimal_TT,
            world,
        )
        if forward
            pushfirst!(args, LLVM.ConstantInt(world))
        end
        ami
    end

    ami = ami::Core.MethodInstance
    @safe_debug "Applying custom augmented_primal rule" TT = augprimal_TT, functy=functy
    return ami,
    augprimal_TT,
    (
        args,
        activity,
        overwritten,
        actives,
        kwtup,
        RT,
        needsPrimal,
        needsShadow,
        origNeedsPrimal,
        mixeds,
        byval_tapes
    )
end

@inline function fwd_mi(
    orig::LLVM.CallInst,
    gutils::GradientUtils,
    @nospecialize(B::Union{Nothing, LLVM.IRBuilder}) = nothing,
)
    # 1) extract out the MI from attributes
    mi, RealRt = enzyme_custom_extract_mi(orig)

    kwfunc = nothing

    isKWCall = isKWCallSignature(mi.specTypes)
    if isKWCall
        kwfunc = Core.kwfunc(EnzymeRules.forward)
    end

    # 2) Create activity, and annotate function spec
    args, activity, overwritten, actives, kwtup, _, byval_tapes =
        enzyme_custom_setup_args(B, orig, gutils, mi, RealRt, false, isKWCall, nothing) #=reverse=#
    @assert length(byval_tapes) == 0
    RT, needsPrimal, needsShadow, origNeedsPrimal =
        enzyme_custom_setup_ret(gutils, orig, mi, RealRt, B)
    width = get_width(gutils)

    C = EnzymeRules.FwdConfig{
        Bool(needsPrimal),
        Bool(needsShadow),
        Int(width),
        get_runtime_activity(gutils),
        get_strong_zero(gutils),
    }

    tt = copy(activity)
    if isKWCall
        popfirst!(tt)
        @assert kwtup !== nothing
        insert!(tt, 1, kwtup)
        insert!(tt, 2, Core.typeof(EnzymeRules.forward))
        insert!(tt, 3, C)
        insert!(tt, 5, Type{RT})
    else
        @assert kwtup === nothing
        insert!(tt, 1, C)
        insert!(tt, 3, Type{RT})
    end
    TT = Tuple{tt...}

    fn = LLVM.parent(LLVM.parent(orig))
    world = enzyme_extract_world(fn)
    @safe_debug "Trying to apply custom forward rule" TT isKWCall
        
    functy = if isKWCall
        rkwfunc = typeof(Core.kwfunc(EnzymeRules.forward))
    else
        typeof(EnzymeRules.forward)
    end
    @safe_debug "Applying custom forward rule" TT = TT, functy = functy
    fmi = my_methodinstance(Forward, functy, TT, world)
    if fmi === nothing
        TT = Tuple{typeof(world),functy,TT.parameters...}
        fmi = my_methodinstance(Forward, typeof(custom_rule_method_error), TT, world)
        pushfirst!(args, LLVM.ConstantInt(world))
        fwd_RT = Union{}
    else
        fwd_RT = primal_return_type_world(Forward, world, fmi)
    end
    
    fmi = fmi::Core.MethodInstance
    fwd_RT = fwd_RT::Type
    return fmi, (args, TT, fwd_RT, kwtup, RT, needsPrimal, RealRt, origNeedsPrimal, activity, C)
end

@inline function has_easy_rule_from_call(orig::LLVM.CallInst, gutils::GradientUtils)::Bool
    fn = LLVM.parent(LLVM.parent(orig))
    world = enzyme_extract_world(fn)
    mi, RealRt = enzyme_custom_extract_mi(orig)
    specTypes = Interpreter.simplify_kw(mi.specTypes)
    return EnzymeRules.has_easy_rule_from_sig(specTypes; world)
end

@inline function has_rule(orig::LLVM.CallInst, gutils::GradientUtils)::Bool
    if get_mode(gutils) == API.DEM_ForwardMode
       tup = fwd_mi(orig, gutils)
        if tup[1] === nothing
           return false
        end
    else
       if aug_fwd_mi(orig, gutils)[1] === nothing
            return false
        end
    end

    # Having an easy rule for a constant instruction -> no rule override
    if has_easy_rule_from_call(orig, gutils) && is_constant_inst(gutils, orig)
        return false
    end

    return true
end

function enzyme_custom_common_rev(
    forward::Bool,
    B::LLVM.IRBuilder,
    orig::LLVM.CallInst,
    gutils::GradientUtils,
    normalR::Ptr{LLVM.API.LLVMValueRef},
    shadowR::Ptr{LLVM.API.LLVMValueRef},
    tape::Union{Nothing, LLVM.Value},
)::LLVM.API.LLVMValueRef

    ctx = LLVM.context(orig)

    width = get_width(gutils)

    shadowType = LLVM.LLVMType(API.EnzymeGetShadowType(width, value_type(orig)))
    if shadowR != C_NULL
        unsafe_store!(shadowR, UndefValue(shadowType).ref)
    end

    # TODO: don't inject the code multiple times for multiple calls

    # 1) extract out the MI from attributes
    mi, RealRt = enzyme_custom_extract_mi(orig)
    isKWCall = isKWCallSignature(mi.specTypes)

    # 2) Create activity, and annotate function spec
    ami, augprimal_TT, setup = aug_fwd_mi(orig, gutils, forward, B, tape)
    args,
    activity,
    overwritten,
    actives,
    kwtup,
    RT,
    needsPrimal,
    needsShadow,
    origNeedsPrimal,
    mixeds,
    byval_tapes = setup

    needsShadowJL = if RT <: Active
        false
    else
        needsShadow
    end

    C = EnzymeRules.RevConfig{
        Bool(needsPrimal),
        Bool(needsShadowJL),
        Int(width),
        overwritten,
        get_runtime_activity(gutils),
        get_strong_zero(gutils),
    }

    alloctx = LLVM.IRBuilder()
    position!(alloctx, LLVM.BasicBlock(API.EnzymeGradientUtilsAllocationBlock(gutils)))

    curent_bb = position(B)
    fn = LLVM.parent(curent_bb)
    world = enzyme_extract_world(fn)

    mode = get_mode(gutils)

    @assert ami !== nothing
    target = DefaultCompilerTarget()
    params = PrimalCompilerParams(mode)
    interp = GPUCompiler.get_interpreter(
        CompilerJob(ami, CompilerConfig(target, params; kernel = false), world),
    )
    aug_RT = return_type(interp, ami)
    if kwtup !== nothing && kwtup <: Duplicated
        mi, _ = enzyme_custom_extract_mi(orig)
        bt = GPUCompiler.backtrace(orig)
        msg2 = sprint(Base.Fix2(Base.show_backtrace, bt))
        emit_error(B, orig, (msg2, mi, world), NonConstantKeywordArgException)
        return C_NULL
    end

    rev_TT = nothing

    TapeT = Nothing


    if (
           aug_RT <: EnzymeRules.AugmentedReturn ||
           aug_RT <: EnzymeRules.AugmentedReturnFlexShadow
       ) &&
       !(aug_RT isa UnionAll) &&
       !(aug_RT isa Union) &&
       !(aug_RT === Union{})
        TapeT = EnzymeRules.tape_type(aug_RT)
    elseif (aug_RT isa UnionAll) &&
           (aug_RT <: EnzymeRules.AugmentedReturn) && hasfield(typeof(aug_RT.body), :name) &&
           aug_RT.body.name == EnzymeCore.EnzymeRules.AugmentedReturn.body.body.body.name
        if aug_RT.body.parameters[3] isa TypeVar
            TapeT = aug_RT.body.parameters[3].ub
        else
            TapeT = Any
        end
    elseif (aug_RT isa UnionAll) &&
           (aug_RT <: EnzymeRules.AugmentedReturnFlexShadow) && hasfield(typeof(aug_RT.body), :name) &&
           aug_RT.body.name ==
           EnzymeCore.EnzymeRules.AugmentedReturnFlexShadow.body.body.body.name
        if aug_RT.body.parameters[3] isa TypeVar
            TapeT = aug_RT.body.parameters[3].ub
        else
            TapeT = Any
        end
    else
        TapeT = Any
    end
    
    mod = LLVM.parent(LLVM.parent(LLVM.parent(orig)))

    llvmf = nothing
    applicablefn = true

    final_mi = nothing

    if forward
        llvmf = nested_codegen!(mode, mod, ami, world)
        @assert llvmf !== nothing
        rev_RT = nothing
        final_mi = ami
    else
        tt = copy(activity)
        if isKWCall
            popfirst!(tt)
            @assert kwtup !== nothing
            insert!(tt, 1, kwtup)
            insert!(tt, 2, Core.typeof(EnzymeRules.reverse))
            insert!(tt, 3, C)
            insert!(tt, 5, RT <: Active ? (width == 1 ? RT : NTuple{Int(width), RT}) : Type{RT})
            insert!(tt, 6, TapeT)
        else
            @assert kwtup === nothing
            insert!(tt, 1, C)
            insert!(tt, 3, RT <: Active ? (width == 1 ? RT : NTuple{Int(width), RT}) : Type{RT})
            insert!(tt, 4, TapeT)
        end
        rev_TT = Tuple{tt...}

        functy = if isKWCall
            rkwfunc = typeof(Core.kwfunc(EnzymeRules.reverse))
        else
            typeof(EnzymeRules.reverse)
        end

        @safe_debug "Applying custom reverse rule" TT = rev_TT, functy=functy
        rmi = my_methodinstance(Reverse, functy, rev_TT, world)

        if rmi === nothing
            rev_TT = Tuple{typeof(world),functy,rev_TT.parameters...}
            rmi = my_methodinstance(Reverse, typeof(custom_rule_method_error), rev_TT, world)
            pushfirst!(args, LLVM.ConstantInt(world))
            rev_RT = Union{}
            applicablefn = false
        else
            rev_RT = return_type(interp, rmi)
        end
        
        rmi = rmi::Core.MethodInstance
        rev_RT = rev_RT::Type
        llvmf = nested_codegen!(mode, mod, rmi, world)
        final_mi = rmi
    end

    push!(function_attributes(llvmf), EnumAttribute("alwaysinline", 0))

    needsTape = !isghostty(TapeT) && !Core.Compiler.isconstType(TapeT)

    tapeV = C_NULL
    if forward
        if length(byval_tapes) == 0
            if needsTape
                tapeV = LLVM.UndefValue(convert(LLVMType, TapeT; allow_boxed = true)).ref
            else
                tapeV = C_NULL
            end
        else
            tapetys = LLVM.LLVMType[]
            for v in byval_tapes
                push!(tapetys, value_type(v))
            end
            if needsTape
                jltapeType = convert(LLVMType, TapeT; allow_boxed = true)
                push!(tapetys, jltapeType)
            end
            tapeV = LLVM.UndefValue(LLVM.StructType(tapetys))
            for (i, v) in enumerate(byval_tapes)
                tapeV = LLVM.insert_value!(B, tapeV, v, i - 1)
            end
            tapeV = tapeV.ref
        end
    elseif tape isa LLVM.Value && length(byval_tapes) != 0
        if needsTape
            @assert length(LLVM.elements(value_type(tape))) ==  length(byval_tapes) + 1
            tape = extract_value!(B, tape, length(byval_tapes))
        else
            tape = nothing
        end
    end

    # if !forward
    #     argTys = copy(activity)
    #     if RT <: Active
    #         if width == 1
    #             push!(argTys, RealRt)
    #         else
    #             push!(argTys, NTuple{RealRt, (Int)width})
    #         end
    #     end
    #     push!(argTys, tapeType)
    #     llvmf = nested_codegen!(mode, mod, rev_func, Tuple{argTys...}, world)
    # end

    swiftself = has_swiftself(llvmf)

    miRT = enzyme_custom_extract_mi(llvmf)[2]
    _, sret, returnRoots0 = get_return_info(miRT)
    returnRoots = returnRoots0
    sret_union = is_sret_union(miRT)

    if sret_union
        bt = GPUCompiler.backtrace(orig)
        msg2 = sprint(Base.Fix2(Base.show_backtrace, bt))
        emit_error(B, orig, (msg2, final_mi, world), UnionSretReturnException{miRT})
        return tapeV
    end

    if !forward
        funcTy = rev_TT.parameters[isKWCall ? 4 : 2]
        if needsTape
            @assert tape isa LLVM.Value
            tape_idx = 1

            if kwtup !== nothing && !isghostty(kwtup)
                tape_idx += 1
                if inline_roots_type(kwtup) != 0
                    tape_idx += 1
                end
            end

            if !isghostty(funcTy)
                tape_idx += 1
                if inline_roots_type(funcTy) != 0
                    tape_idx += 1
                end
            end

            if !applicablefn
                tape_idx += 1
            end

            trueidx = tape_idx +
                (sret !== nothing) +
                (returnRoots !== nothing) +
                swiftself

            if (RT <: Active)
                trueidx += 1
                if inline_roots_type(RT) != 0
                    trueidx += 1
                end
            end

            innerTy = value_type(parameters(llvmf)[trueidx])
            tape_al = nothing
            if innerTy != value_type(tape)
                if isabstracttype(TapeT) ||
                   TapeT isa UnionAll ||
                   TapeT == Tuple ||
                   TapeT.layout == C_NULL ||
                   TapeT == Array
                    msg = sprint() do io
                        println(
                            io,
                            "Enzyme : mismatch between innerTy $innerTy and tape type $(value_type(tape))",
                        )
                        println(io, "tape_idx=", tape_idx)
                        println(io, "true_idx=", trueidx)
                        println(io, "isKWCall=", isKWCall)
                        println(io, "kwtup=", kwtup)
                        println(io, "funcTy=", funcTy)
                        println(io, "isghostty(funcTy)=", isghostty(funcTy))
                        println(io, "miRT=", miRT)
                        println(io, "sret=", sret)
                        println(io, "returnRoots=", returnRoots)
                        println(io, "swiftself=", swiftself)
                        println(io, "RT=", RT)
                        println(io, "rev_RT=", rev_RT)
                        println(io, "applicablefn=", applicablefn)
                        println(io, "tape=", tape)
                        println(io, "llvmf=", string(LLVM.function_type(llvmf)))
                        println(io, "TapeT=", TapeT)
                        println(io, "mi=", mi)
                        println(io, "ami=", ami)
                        println(io, "rev_TT =", rev_TT)
                    end
                    throw(AssertionError(msg))
                end
                llty = convert(LLVMType, TapeT; allow_boxed = true)

                tape_roots = inline_roots_type(TapeT)
                if tape_roots != 0
                    roots_ty = convert(LLVMType, AnyArray(tape_roots))
                    tape_al = alloca!(B, roots_ty)
                    extract_roots_from_value!(B, tape, tape_al)
                end

                al0 = al = emit_allocobj!(B, TapeT, "tape.$TapeT")
                al = bitcast!(B, al, LLVM.PointerType(llty, addrspace(value_type(al))))
                store!(B, tape, al)
                if tape_roots == 0 && any_jltypes(llty)
                    emit_writebarrier!(B, get_julia_inner_types(B, al0, tape))
                end
                tape = addrspacecast!(B, al, LLVM.PointerType(llty, Derived))
            end
            insert!(args, tape_idx, tape)
            if tape_al !== nothing
                insert!(args, tape_idx + 1, tape_al)
            end
        end
        if RT <: Active
            nRT = if width == 1
                RT
            else
                NTuple{Int(width), RT}
            end

            llty = convert(LLVMType, nRT)

            if API.EnzymeGradientUtilsGetDiffeType(gutils, orig, false) == API.DFT_OUT_DIFF #=isforeign=#
                val = LLVM.Value(API.EnzymeGradientUtilsDiffe(gutils, orig, B))
                API.EnzymeGradientUtilsSetDiffe(gutils, orig, LLVM.null(value_type(val)), B)
            else
                llety = convert(LLVMType, eltype(RT); allow_boxed = true)
                ptr_val = invert_pointer(gutils, operands(orig)[1+!isghostty(funcTy)], B)
                ptr_val = lookup_value(gutils, ptr_val, B)
                val = UndefValue(LLVM.LLVMType(API.EnzymeGetShadowType(width, llety)))
                for idx = 1:width
                    ev = (width == 1) ? ptr_val : extract_value!(B, ptr_val, idx - 1)
                    ld = load!(B, llety, ev)
                    store!(B, LLVM.null(llety), ev)
                    val = (width == 1) ? ld : insert_value!(B, val, ld, idx - 1)
                end
            end

            active_roots = inline_roots_type(RT)

            ral = if active_roots != 0
                roots_ty = convert(LLVMType, AnyArray(active_roots))
                ral = alloca!(B, roots_ty)
                extract_roots_from_value!(B, val, ral)
                ral
            end

            al0 = al = emit_allocobj!(B, nRT, "activeRT.$RT")
            al = bitcast!(B, al, LLVM.PointerType(llty, addrspace(value_type(al))))
            al = addrspacecast!(B, al, LLVM.PointerType(llty, Derived))

            if width == 1
                ptr = inbounds_gep!(
                    B,
                    llty,
                    al,
                    [
                        LLVM.ConstantInt(LLVM.IntType(64), 0),
                        LLVM.ConstantInt(LLVM.IntType(32), 0),
                    ],
                )
            else
                llety = convert(LLVMType, eltype(RT); allow_boxed = true)
                pty = LLVM.LLVMType(API.EnzymeGetShadowType(width, llety))
                ptr = bitcast!(B, al, LLVM.PointerType(pty, Derived))
            end
            store!(B, val, ptr)

            if active_roots == 0 && any_jltypes(llty)
                emit_writebarrier!(B, get_julia_inner_types(B, al0, val))
            end

            active_idx = 1

            if kwtup !== nothing && !isghostty(kwtup)
                active_idx += 1
                if inline_roots_type(kwtup) != 0
                    active_idx += 1
                end
            end

            if !isghostty(funcTy)
                active_idx += 1
                if inline_roots_type(funcTy) != 0
                    active_idx += 1
                end
            end

            if !applicablefn
                active_idx += 1
            end

            insert!(args, active_idx, al)

            if ral !== nothing
                insert!(args, active_idx + 1, ral)
            end

        end
    end

    if swiftself
        pushfirst!(reinsert_gcmarker!(fn, B))
    end

    if sret !== nothing
	sret_lty = convert(LLVMType, eltype(sret))
	if VERSION >= v"1.12" && returnRoots !== nothing
	     dl = LLVM.datalayout(LLVM.parent(LLVM.parent(LLVM.parent(orig))))
	     sret_lty = LLVM.ArrayType(LLVM.Int8Type(), LLVM.sizeof(dl, sret_lty))
	end
        sret = alloca!(alloctx, sret_lty)
        pushfirst!(args, sret)
        if returnRoots !== nothing
            returnRoots = alloca!(alloctx, convert(LLVMType, eltype(returnRoots)))
            insert!(args, 2, returnRoots)
        else
            returnRoots = nothing
        end
    else
        sret = nothing
    end

    if length(args) != length(parameters(llvmf))
        bt = GPUCompiler.backtrace(orig)
        msg2 = sprint() do io
            if startswith(LLVM.name(llvmf), "japi3") || startswith(LLVM.name(llvmf), "japi1")
                Base.println(io, "Function uses the japi convention, which is not supported yet: ", LLVM.name(llvmf))
            else
                Base.println(io, "args = ", args)
                Base.println(io, "llvmf = ", string(llvmf))
                Base.println(io, "value_type(llvmf) = ", string(value_type(llvmf)))
                Base.println(io, "orig = ", string(orig))
                Base.println(io, "isKWCall = ", string(isKWCall))
                Base.println(io, "kwtup = ", string(kwtup))
                Base.println(io, "augprimal_TT = ", string(augprimal_TT))
                Base.println(io, "rev_TT = ", string(rev_TT))
                Base.println(io, "fn = ", string(fn))
                Base.println(io, "sret = ", string(sret))
                Base.println(io, "returnRoots = ", string(returnRoots))
            end
            Base.show_backtrace(io, bt)
        end
        emit_error(B, orig, (msg2, final_mi, world), CallingConventionMismatchError{Cstring})
        return tapeV
    end


    T_jlvalue = LLVM.StructType(LLVMType[])
    T_prjlvalue = LLVM.PointerType(T_jlvalue, Tracked)

    for i = 1:length(args)
        party = value_type(parameters(llvmf)[i])
        if value_type(args[i]) != party
            if party == T_prjlvalue
                while true
                    if isa(args[i], LLVM.BitCastInst)
                        args[i] = operands(args[i])[1]
                        continue
                    end
                    if isa(args[i], LLVM.AddrSpaceCastInst)
                        args[i] = operands(args[i])[1]
                        continue
                    end
                    break
                end
            end
        end

        if value_type(args[i]) == party
            continue
        end
        # Fix calling convention within julia that Tuple{Float,Float} ->[2 x float] rather than {float, float}
        function msg(io)
            println(io, string(llvmf))
            println(io, "args = ", args)
            println(io, "i = ", i)
            println(io, "args[i] = ", args[i])
            println(io, "party = ", party)
        end
        args[i] = calling_conv_fixup(
            B,
            args[i],
            party,
            LLVM.UndefValue(party),
            Cuint[],
            Cuint[],
            msg,
        )
    end

    res = LLVM.call!(B, LLVM.function_type(llvmf), llvmf, args)
    ncall = res
    debug_from_orig!(gutils, res, orig)
    callconv!(res, callconv(llvmf))

    hasNoRet = has_fn_attr(llvmf, EnumAttribute("noreturn"))

    if hasNoRet
        return tapeV
    end

    if sret !== nothing
        sty = sret_ty(llvmf, 1+swiftself)
        if LLVM.version().major >= 12
            attr = TypeAttribute("sret", sty)
        else
            attr = EnumAttribute("sret")
        end
        LLVM.API.LLVMAddCallSiteAttribute(
            res,
            LLVM.API.LLVMAttributeIndex(1 + swiftself),
            attr,
        )
	if returnRoots !== nothing
	    LLVM.API.LLVMAddCallSiteAttribute(res, LLVM.API.LLVMAttributeIndex(2 + swiftself), StringAttribute("enzymejl_returnRoots", string(length(eltype(returnRoots0).parameters[1]))))
	end
	if returnRoots !== nothing && VERSION >= v"1.12"
	   res = recombine_value_ptr!(B, sty, sret, returnRoots; must_cache=true)
	else
	   res = load!(B, sty, sret)
           API.SetMustCache!(res)
	end
    end
    if swiftself
        attr = EnumAttribute("swiftself")
        LLVM.API.LLVMAddCallSiteAttribute(
            res,
            LLVM.API.LLVMAttributeIndex(1 + (sret !== nothing) + (returnRoots !== nothing)),
            attr,
        )
    end

    shadowV = C_NULL
    normalV = C_NULL


    if forward
        ShadT = RealRt
        if width != 1
            ShadT = NTuple{Int(width),RealRt}
        end
        ST = EnzymeRules.AugmentedReturn{
            needsPrimal ? RealRt : Nothing,
            needsShadowJL ? ShadT : Nothing,
            TapeT,
        }
        if ST != EnzymeRules.augmented_rule_return_type(C, RT, TapeT)
            throw(AssertionError("Unexpected augmented rule return computation\nST = $ST\nER = $(EnzymeRules.augmented_rule_return_type(C, RT, TapeT))\nC = $C\nRT = $RT\nTapeT = $TapeT"))
        end
        if !(aug_RT <: EnzymeRules.AugmentedReturnFlexShadow) && !(aug_RT <: EnzymeRules.AugmentedReturn{
            needsPrimal ? RealRt : Nothing,
            needsShadowJL ? ShadT : Nothing})

            bt = GPUCompiler.backtrace(orig)
            msg2 = sprint(Base.Fix2(Base.show_backtrace, bt))
            emit_error(B, orig, (msg2, ami, world), AugmentedRuleReturnError{C, RT, aug_RT})
            return tapeV
        end


        if aug_RT != ST
            if aug_RT <: EnzymeRules.AugmentedReturnFlexShadow
                if convert(LLVMType, EnzymeRules.shadow_type(aug_RT); allow_boxed = true) !=
                   convert(LLVMType, EnzymeRules.shadow_type(ST); allow_boxed = true)
                    emit_error(
                        B,
                        orig,
                        "Enzyme: Augmented forward pass custom rule " *
                        string(augprimal_TT) *
                        " flex shadow ABI return type mismatch, expected " *
                        string(ST) *
                        " found " *
                        string(aug_RT),
                    )
                    return tapeV
                end
                ST = EnzymeRules.AugmentedReturnFlexShadow{
                    needsPrimal ? RealRt : Nothing,
                    needsShadowJL ? EnzymeRules.shadow_type(aug_RT) : Nothing,
                    TapeT,
                }
            end
        end
        abstract = false
        if aug_RT != ST
            abs = (
                EnzymeRules.AugmentedReturn{
                    needsPrimal ? RealRt : Nothing,
                    needsShadowJL ? ShadT : Nothing,
                    T,
                } where {T}
            )
            if aug_RT <: abs
                abstract = true
            else
                @assert false
            end
        end

        resV = if abstract
            StructTy = convert(
                LLVMType,
                EnzymeRules.AugmentedReturn{
                    needsPrimal ? RealRt : Nothing,
                    needsShadowJL ? ShadT : Nothing,
                    Nothing,
                },
            )
            if StructTy != LLVM.VoidType()
                load!(
                    B,
                    StructTy,
                    bitcast!(
                        B,
                        res,
                        LLVM.PointerType(StructTy, addrspace(value_type(res))),
                    ),
                )
            else
                res
            end
        else
            res
        end

        idx = 0
        if needsPrimal
            @assert !isghostty(RealRt)
            normalV = extract_value!(B, resV, idx)
	    _, prim_sret, prim_roots = get_return_info(RealRt)
            if prim_sret !== nothing
                val = new_from_original(gutils, operands(orig)[1])
		
		if prim_roots !== nothing && VERSION >= v"1.12"
                    extract_nonjlvalues_into!(B, value_type(normalV), val, normalV)

                    rval = new_from_original(gutils, operands(orig)[2])

		    extract_roots_from_value!(B, normalV, rval)
		else
                    store!(B, normalV, val)
		end
            else
                @assert value_type(normalV) == value_type(orig)
                normalV = normalV.ref
            end
            idx += 1
        end
        if needsShadow
            if needsShadowJL
                @assert !isghostty(RealRt)
                shadowV = extract_value!(B, resV, idx)
	        _, prim_sret, prim_roots = get_return_info(RealRt)
                if prim_sret !== nothing
                    dval = invert_pointer(gutils, operands(orig)[1], B)

		    droots = if prim_roots !== nothing && VERSION >= v"1.12"
			@assert !is_constant_value(gutils, operands(orig)[2])
                    	invert_pointer(gutils, operands(orig)[2], B)
		    end

		    for idx = 1:width
                        to_store =
                            (width == 1) ? shadowV : extract_value!(B, shadowV, idx - 1)

                        store_ptr = (width == 1) ? dval : extract_value!(B, dval, idx - 1)

			if prim_roots !== nothing && VERSION >= v"1.12"
			    extract_nonjlvalues_into!(B, value_type(to_store), store_ptr, to_store)

                            rval = (width == 1) ? droots : extract_value!(B, droots, idx - 1)

			    extract_roots_from_value!(B, to_store, rval)
			else
                            store!(B, to_store, store_ptr)
			end
                    end
                    shadowV = C_NULL
                else
                    @assert value_type(shadowV) == shadowType
                    shadowV = shadowV.ref
                end
                idx += 1
            end
        end
        if needsTape
            tapeV0 = if abstract
                emit_nthfield!(B, res, LLVM.ConstantInt(2))
            else
                extract_value!(B, res, idx)
            end
            if length(byval_tapes) == 0
                tapeV = tapeV0.ref
            else
                tapeV = insert_value!(B, LLVM.Value(tapeV), tapeV0, length(byval_tapes)).ref
            end
            idx += 1
        end
    else
        Tys = (
            A <: Active ? (width == 1 ? eltype(A) : NTuple{Int(width),eltype(A)}) : Nothing for A in activity[2+isKWCall:end]
        )
        ST = Tuple{Tys...}
        if rev_RT != ST
            bt = GPUCompiler.backtrace(orig)
            msg2 = sprint(Base.Fix2(Base.show_backtrace, bt))
            emit_error(B, orig, (msg2, rmi, world), ReverseRuleReturnError{C, Tuple{activity[2+isKWCall:end]...,}, rev_RT})
            return tapeV
        end
        if length(actives) >= 1 &&
           !isa(value_type(res), LLVM.StructType) &&
           !isa(value_type(res), LLVM.ArrayType)
            GPUCompiler.@safe_error "Shadow arg calling convention mismatch found return ",
            res
            return tapeV
        end

        idx = 0
        dl = string(LLVM.datalayout(LLVM.parent(LLVM.parent(LLVM.parent(orig)))))
        Tys2 = (eltype(A) for A in activity[(2+isKWCall):end] if A <: Active)
        seen = TypeTreeTable()
        for (v, Ty) in zip(actives, Tys2)
            TT = typetree(Ty, ctx, dl, seen)
            Typ = C_NULL
            ext = extract_value!(B, res, idx)
            shadowVType = LLVM.LLVMType(API.EnzymeGetShadowType(width, value_type(v)))
            if value_type(ext) != shadowVType
                size = sizeof(Ty)
                align = 0
                premask = C_NULL
                API.EnzymeGradientUtilsAddToInvertedPointerDiffeTT(
                    gutils,
                    orig,
                    C_NULL,
                    TT,
                    size,
                    v,
                    ext,
                    B,
                    align,
                    premask,
                )
            else
                @assert value_type(ext) == shadowVType
                API.EnzymeGradientUtilsAddToDiffe(gutils, v, ext, B, Typ)
            end
            idx += 1
        end

        for (ptr_val, argTyp, refal) in mixeds
            RefTy = argTyp
            if width != 1
                RefTy = NTuple{Int(width),RefTy}
            end
            curs = load!(B, convert(LLVMType, RefTy), refal)

            for idx = 1:width
                evp = (width == 1) ? ptr_val : extract_value!(B, ptr_val, idx - 1)
                evcur = (width == 1) ? curs : extract_value!(B, curs, idx - 1)
                store_nonjl_types!(B, evcur, evp)
            end
        end
    end

    if forward
        if shadowR != C_NULL && shadowV != C_NULL
            unsafe_store!(shadowR, shadowV)
        end

        # Delete the primal code
        if origNeedsPrimal
            unsafe_store!(normalR, normalV)
        else
            ni = new_from_original(gutils, orig)
            erase_with_placeholder(gutils, ni, orig)
        end
    end

    return tapeV
end


@register_aug function enzyme_custom_augfwd(B::LLVM.IRBuilder, orig::LLVM.CallInst, gutils::GradientUtils, normalR::Ptr{LLVM.API.LLVMValueRef}, shadowR::Ptr{LLVM.API.LLVMValueRef}, tapeR::Ptr{LLVM.API.LLVMValueRef})
    if is_constant_value(gutils, orig) &&
       is_constant_inst(gutils, orig) &&
       !has_rule(orig, gutils)
        return true
    end
    tape = enzyme_custom_common_rev(true, B, orig, gutils, normalR, shadowR, nothing) #=tape=#
    if tape != C_NULL
        unsafe_store!(tapeR, tape)
    end
    return false
end

@register_rev function enzyme_custom_rev(B::LLVM.IRBuilder, orig::LLVM.CallInst, gutils::GradientUtils, @nospecialize(tape::Union{Nothing, LLVM.Value}))
    if is_constant_value(gutils, orig) &&
       is_constant_inst(gutils, orig) &&
       !has_rule(orig, gutils)
        return
    end
    enzyme_custom_common_rev(false, B, orig, gutils, reinterpret(Ptr{LLVM.API.LLVMValueRef}, C_NULL), reinterpret(Ptr{LLVM.API.LLVMValueRef}, C_NULL), tape) #=tape=#
    return nothing
end

@register_diffuse function enzyme_custom_diffuse(orig::LLVM.CallInst, gutils::GradientUtils, @nospecialize(val::LLVM.Value), isshadow::Bool, mode::API.CDerivativeMode)
    # use default
    if is_constant_value(gutils, orig) &&
       is_constant_inst(gutils, orig) &&
       !has_rule(orig, gutils)
        return (false, true)
    end
    non_rooting_use = false
    fop = called_operand(orig)::LLVM.Function
    for (i, v) in enumerate(operands(orig)[1:end-1])
        if v == val
            if true || !has_arg_attr(fop, i, StringAttribute("enzymejl_returnRoots"))
                non_rooting_use = true
                break
            end
        end
    end

    # If the operand is just rooting, we don't need it and should override defaults
    if !non_rooting_use
        return (false, false)
    end

    # don't use default and always require the arg
    return (true, false)
end<|MERGE_RESOLUTION|>--- conflicted
+++ resolved
@@ -377,37 +377,6 @@
 
         activity_state = active_reg(arg.typ, world)
 
-        activep = API.EnzymeGradientUtilsGetDiffeType(gutils, op, false) #=isforeign=#
-
-        roots_activep = nothing
-
-        if inline_roots_type(arg.typ) != 0
-            roots_op = ops[arg.codegen.i + 1]
-            roots_activep = API.EnzymeGradientUtilsGetDiffeType(gutils, roots_op, false)
-            if roots_activep != activep
-                throw("roots_activep ($roots_activep) != activep ($activep) arg.typ=$(arg.typ) equivalent_rooted_type=$(equivalent_rooted_type(arg.typ))")
-            end
-        end
-
-        # Don't push the keyword args to uncacheable
-        if !(isKWCall && arg.arg_jl_i == 2)
-            uncache_arg = uncacheable[arg.codegen.i] != 0
-            if roots_op !== nothing
-                uncache_arg |= uncacheable[arg.codegen.i + 1] != 0
-            end
-            push!(overwritten, uncache_arg)
-        end
-
-        val = new_from_original(gutils, op)
-
-        root_ty = nothing
-        roots_val = if roots_op !== nothing
-            root_ty = convert(LLVMType, AnyArray(inline_roots_type(arg.typ)))
-            new_from_original(gutils, roots_op)
-        end
-
-<<<<<<< HEAD
-=======
         cmode = mode
         if cmode == API.DEM_ReverseModeGradient
           cmode = API.DEM_ReverseModePrimal
@@ -431,7 +400,34 @@
 		else
 		    API.EnzymeGradientUtilsGetDiffeType(gutils, op, false)
 		end
->>>>>>> 38fcba48
+
+        roots_activep = nothing
+
+        if inline_roots_type(arg.typ) != 0
+            roots_op = ops[arg.codegen.i + 1]
+            roots_activep = API.EnzymeGradientUtilsGetDiffeType(gutils, roots_op, false)
+            if roots_activep != activep
+                throw("roots_activep ($roots_activep) != activep ($activep) arg.typ=$(arg.typ) equivalent_rooted_type=$(equivalent_rooted_type(arg.typ))")
+            end
+        end
+
+        # Don't push the keyword args to uncacheable
+        if !(isKWCall && arg.arg_jl_i == 2)
+            uncache_arg = uncacheable[arg.codegen.i] != 0
+            if roots_op !== nothing
+                uncache_arg |= uncacheable[arg.codegen.i + 1] != 0
+            end
+            push!(overwritten, uncache_arg)
+        end
+
+        val = new_from_original(gutils, op)
+
+        root_ty = nothing
+        roots_val = if roots_op !== nothing
+            root_ty = convert(LLVMType, AnyArray(inline_roots_type(arg.typ)))
+            new_from_original(gutils, roots_op)
+        end
+
 
         arty = convert(LLVMType, arg.typ; allow_boxed = true)
 
