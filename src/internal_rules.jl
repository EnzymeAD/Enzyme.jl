using Random

function EnzymeRules.inactive(::typeof(Base.CoreLogging.logmsg_code), args...)
    return nothing
end
function EnzymeRules.inactive(::typeof(Base.CoreLogging.shouldlog), args...)
    return nothing
end
function EnzymeRules.inactive(::typeof(Base.CoreLogging.current_logger), args...)
    return nothing
end
function EnzymeRules.inactive(::typeof(Base.CoreLogging.current_logger_for_env), args...)
    return nothing
end
function EnzymeRules.inactive(::typeof(Base.fixup_stdlib_path), args...)
    return nothing
end
function EnzymeRules.inactive(::typeof(Base.CoreLogging.handle_message), args...; kwargs...)
    return nothing
end
function EnzymeRules.inactive(::typeof(Base.CoreLogging.logging_error), args...)
    return nothing
end
function EnzymeRules.inactive(::typeof(Base.to_tuple_type), args...)
    return nothing
end
function EnzymeRules.inactive(::typeof(Base.println), args...)
    return nothing
end
function EnzymeRules.inactive(::typeof(Base.print), args...)
    return nothing
end
function EnzymeRules.inactive(::typeof(Base.show), args...)
    return nothing
end
function EnzymeRules.inactive(::typeof(Base.flush), args...)
    return nothing
end
function EnzymeRules.inactive(::typeof(Base.string), args...)
    return nothing
end
function EnzymeRules.inactive(::typeof(Base.repr), args...)
    return nothing
end
function EnzymeRules.inactive(::typeof(Base.print_to_string), args...)
    return nothing
end
function EnzymeRules.inactive(::typeof(Base.Threads.threadid), args...)
    return nothing
end
function EnzymeRules.inactive(::typeof(Base.Threads.nthreads), args...)
    return nothing
end
function EnzymeRules.inactive(::typeof(Base.eps), args...)
    return nothing
end
function EnzymeRules.inactive(::typeof(Base.nextfloat), args...)
    return nothing
end
function EnzymeRules.inactive(::typeof(Base.prevfloat), args...)
    return nothing
end
function EnzymeRules.inactive(::Type{Base.Val}, args...)
    return nothing
end
function EnzymeRules.inactive(::typeof(Core.kwfunc), args...)
    return nothing
end
function EnzymeRules.inactive(
    ::typeof(Random.rand!),
    ::Random.AbstractRNG,
    ::Random.Sampler,
    ::AbstractArray,
)
    return nothing
end
function EnzymeRules.inactive(::typeof(Random.randn!), args...)
    return nothing
end
function EnzymeRules.inactive(::typeof(Random.default_rng), args...)
    return nothing
end
function EnzymeRules.inactive(::typeof(Random.seed!), args...)
    return nothing
end
function EnzymeRules.inactive(::typeof(Base.thisind), args...)
    return nothing
end
function EnzymeRules.inactive(::typeof(Base.nextind), args...)
    return nothing
end
function EnzymeRules.inactive_noinl(::typeof(Core.Compiler.return_type), args...)
    return nothing
end
function EnzymeRules.inactive_noinl(::typeof(Base.Broadcast.combine_eltypes), args...)
    return nothing
end
function EnzymeRules.inactive_noinl(::typeof(Base.typejoin), args...)
    return nothing
end
function EnzymeRules.inactive_noinl(::typeof(Base.size), args...)
    return nothing
end
function EnzymeRules.inactive_noinl(
    ::typeof(Base.setindex!),
    ::IdDict{K,V},
    ::K,
    ::V,
) where {K,V<:Integer}
    return nothing
end

function EnzymeRules.inactive_noinl(::typeof(Base.hasproperty), args...)
    return nothing
end
function EnzymeRules.inactive(::typeof(Base.startswith), ::AbstractString, args...)
    return nothing
end

Enzyme.EnzymeRules.inactive_noinl(::typeof(Core._compute_sparams), args...) = nothing

@inline EnzymeRules.inactive_type(v::Type{Nothing}) = true
@inline EnzymeRules.inactive_type(v::Type{Union{}}) = true
@inline EnzymeRules.inactive_type(v::Type{Char}) = true
@inline EnzymeRules.inactive_type(v::Type{T}) where {T<:Integer} = true
@inline EnzymeRules.inactive_type(v::Type{Function}) = true
@inline EnzymeRules.inactive_type(v::Type{T}) where {T<:DataType} = true
@inline EnzymeRules.inactive_type(v::Type{T}) where {T<:Module} = true
@inline EnzymeRules.inactive_type(v::Type{T}) where {T<:AbstractString} = true
@inline EnzymeRules.inactive_type(v::Type{Core.MethodMatch}) = true
@inline EnzymeRules.inactive_type(v::Type{Core.Compiler.WorldRange}) = true
@inline EnzymeRules.inactive_type(v::Type{Core.MethodInstance}) = true

# Note all of these forward mode definitions do not support runtime activity as
# the do not keep the primal if shadow(x.y) == primal(x.y)
function EnzymeRules.forward(
    config::EnzymeRules.FwdConfig,
    ::Const{typeof(Base.deepcopy)},
    ::Type{<:DuplicatedNoNeed},
    x::Duplicated,
)
    return deepcopy(x.dval)
end

function EnzymeRules.forward(
    config::EnzymeRules.FwdConfig,
    ::Const{typeof(Base.deepcopy)},
    ::Type{<:BatchDuplicatedNoNeed},
    x::BatchDuplicated{T,N},
) where {T,N}
    ntuple(Val(N)) do _
        deepcopy(x.dval)
    end
end

# Deepcopy preserving the primal if runtime inactive
@inline function deepcopy_rtact(
    copied::RT,
    primal::RT,
    seen::IdDict,
    shadow::RT,
) where {RT<:Union{Integer,Char}}
    return Base.deepcopy_internal(shadow, seen)
end
@inline function deepcopy_rtact(
    copied::RT,
    primal::RT,
    seen::IdDict,
    shadow::RT,
) where {RT<:AbstractFloat}
    return Base.deepcopy_internal(shadow, seen)
end
@inline function deepcopy_rtact(
    copied::RT,
    primal::RT,
    seen::IdDict,
    shadow::RT,
) where {RT<:Array}
    if !haskey(seen, shadow)
        if primal === shadow
            return seen[shadow] = copied
        end
        newa = RT(undef, size(shadow))
        seen[shadow] = newa
        for i in eachindex(shadow)
            @inbounds newa[i] = deepcopy_rtact(copied[i], primal[i], seen, shadow[i])
        end
    end
    return seen[shadow]
end

function EnzymeRules.forward(
    config::EnzymeRules.FwdConfig,
    func::Const{typeof(Base.deepcopy)},
    ::Type{<:Duplicated},
    x::Duplicated,
)
    primal = func.val(x.val)
    return Duplicated(primal, deepcopy_rtact(primal, x.val, IdDict(), x.dval))
end

function EnzymeRules.forward(
    config::EnzymeRules.FwdConfig,
    func::Const{typeof(Base.deepcopy)},
    ::Type{<:BatchDuplicated},
    x::BatchDuplicated{T,N},
) where {T,N}
    primal = func.val(x.val)
    return BatchDuplicated(primal, ntuple(Val(N)) do i
        deepcopy_rtact(primal, x.val, IdDict(), x.dval[i])
    end)
end

function EnzymeRules.augmented_primal(
    config::EnzymeRules.RevConfig,
    func::Const{typeof(Base.deepcopy)},
    ::Type{RT},
    x::Annotation{Ty},
) where {RT,Ty}
    primal = if EnzymeRules.needs_primal(config)
        func.val(x.val)
    else
        nothing
    end

    @assert !(typeof(x) <: Active)

    source = if EnzymeRules.needs_primal(config)
        primal
    else
        x.val
    end

    shadow = if EnzymeRules.needs_shadow(config)
        if EnzymeRules.width(config) == 1
            Enzyme.make_zero(
                source,
                Val(!EnzymeRules.needs_primal(config)),                #=copy_if_inactive=#
            )
        else
            ntuple(Val(EnzymeRules.width(config))) do _
                Base.@_inline_meta
                Enzyme.make_zero(
                    source,
                    Val(!EnzymeRules.needs_primal(config)),                    #=copy_if_inactive=#
                )
            end
        end
    else
        nothing
    end

    return EnzymeRules.AugmentedReturn(primal, shadow, shadow)
end


@inline function accumulate_into(
    into::RT,
    seen::IdDict,
    from::RT,
)::Tuple{RT,RT} where {RT<:Array}
    if Enzyme.Compiler.guaranteed_const(RT)
        return (into, from)
    end
    if !haskey(seen, into)
        seen[into] = (into, from)
        for i in eachindex(from)
            tup = accumulate_into(into[i], seen, from[i])
            @inbounds into[i] = tup[1]
            @inbounds from[i] = tup[2]
        end
    end
    return seen[into]
end

@inline function accumulate_into(
    into::RT,
    seen::IdDict,
    from::RT,
)::Tuple{RT,RT} where {RT<:AbstractFloat}
    if !haskey(seen, into)
        seen[into] = (into + from, RT(0))
    end
    return seen[into]
end

@inline function accumulate_into(into::RT, seen::IdDict, from::RT)::Tuple{RT,RT} where {RT}
    if Enzyme.Compiler.guaranteed_const(RT)
        return (into, from)
    end
    if !haskey(seen, into)
        throw(AssertionError("Unknown type to accumulate into: $RT"))
    end
    return seen[into]
end

function EnzymeRules.reverse(
    config::EnzymeRules.RevConfig,
    func::Const{typeof(Base.deepcopy)},
    ::Type{RT},
    shadow,
    x::Annotation{Ty},
) where {RT,Ty}
    if EnzymeRules.needs_shadow(config)
        if EnzymeRules.width(config) == 1
            accumulate_into(x.dval, IdDict(), shadow)
        else
            for i = 1:EnzymeRules.width(config)
                accumulate_into(x.dval[i], IdDict(), shadow[i])
            end
        end
    end

    return (nothing,)
end

@inline function pmap_fwd(
    idx,
    tapes::Vector,
    thunk::ThunkTy,
    f::F,
    fargs::Vararg{Annotation,N},
) where {ThunkTy,F,N}
    @inbounds tapes[idx] = thunk(f, Const(idx), fargs...)[1]
end

@inline function pmap_fwd(
    idx,
    tapes::Ptr,
    thunk::ThunkTy,
    f::F,
    fargs::Vararg{Annotation,N},
) where {ThunkTy,F,N}
    unsafe_store!(tapes, thunk(f, Const(idx), fargs...)[1], idx)
end

function EnzymeRules.augmented_primal(
    config::EnzymeRules.RevConfig,
    func::Const{typeof(Enzyme.pmap)},
    ::Type{Const{Nothing}},
    body::BodyTy,
    count,
    args::Vararg{Annotation,N},
) where {BodyTy,N}

    config2 = ReverseModeSplit{
        false,
        false,
        EnzymeRules.runtime_activity(config),
        EnzymeRules.width(config),
        EnzymeRules.overwritten(config)[2:end],
        InlineABI,
        false,
    }()
    fwd_thunk, rev_thunk =
        autodiff_thunk(config2, BodyTy, Const, typeof(count), map(typeof, args)...)

    TapeType = EnzymeRules.tape_type(fwd_thunk)

    tapes = if Enzyme.Compiler.any_jltypes(TapeType)
        Vector{TapeType}(undef, count.val)
    else
        Base.unsafe_convert(Ptr{TapeType}, Libc.malloc(sizeof(TapeType) * count.val))
    end

    Enzyme.pmap(pmap_fwd, count.val, tapes, fwd_thunk, body, args...)
    return EnzymeRules.AugmentedReturn(nothing, nothing, tapes)
end

@inline function pmap_rev(
    idx,
    tapes::Vector,
    thunk::ThunkTy,
    f::F,
    fargs::Vararg{Annotation,N},
) where {ThunkTy,F,N}
    thunk(f, Const(idx), fargs..., @inbounds tapes[idx])
end

@inline function pmap_rev(
    idx,
    tapes::Ptr,
    thunk::ThunkTy,
    f::F,
    fargs::Vararg{Annotation,N},
) where {ThunkTy,F,N}
    thunk(f, Const(idx), fargs..., unsafe_load(tapes, idx))
end

function EnzymeRules.reverse(
    config::EnzymeRules.RevConfig,
    func::Const{typeof(Enzyme.pmap)},
    ::Type{Const{Nothing}},
    tapes,
    body::BodyTy,
    count,
    args::Vararg{Annotation,N},
) where {BodyTy,N}

    config2 = ReverseModeSplit{
        false,
        false,
        EnzymeRules.runtime_activity(config),
        EnzymeRules.width(config),
        EnzymeRules.overwritten(config)[2:end],
        InlineABI,
        false,
    }()
    fwd_thunk, rev_thunk =
        autodiff_thunk(config2, BodyTy, Const, typeof(count), map(typeof, args)...)

    Enzyme.pmap(pmap_rev, count.val, tapes, rev_thunk, body, args...)

    TapeType = EnzymeRules.tape_type(fwd_thunk)

    if !Enzyme.Compiler.any_jltypes(TapeType)
        Libc.free(tapes)
    end

    return ntuple(Val(2 + length(args))) do _
        Base.@_inline_meta
        nothing
    end
end



# From LinearAlgebra ~/.julia/juliaup/julia-1.10.0-beta3+0.x64.apple.darwin14/share/julia/stdlib/v1.10/LinearAlgebra/src/generic.jl:1110
@inline function compute_lu_cache(cache_A::AT, b::BT) where {AT,BT}
    LinearAlgebra.require_one_based_indexing(cache_A, b)
    m, n = size(cache_A)

    if m == n
        if LinearAlgebra.istril(cache_A)
            if LinearAlgebra.istriu(cache_A)
                return LinearAlgebra.Diagonal(cache_A)
            else
                return LinearAlgebra.LowerTriangular(cache_A)
            end
        elseif LinearAlgebra.istriu(cache_A)
            return LinearAlgebra.UpperTriangular(cache_A)
        else
            return LinearAlgebra.lu(cache_A)
        end
    end
    return LinearAlgebra.qr(cache_A, ColumnNorm())
end

@inline onedimensionalize(::Type{T}) where {T<:Array} = Vector{eltype(T)}

# y=inv(A) B
#   dA −= z y^T
#   dB += z, where  z = inv(A^T) dy
function EnzymeRules.augmented_primal(
    config::EnzymeRules.RevConfig,
    func::Const{typeof(\)},
    ::Type{RT},
    A::Annotation{AT},
    b::Annotation{BT},
) where {RT,AT<:Array,BT<:Array}

    cache_A = if EnzymeRules.overwritten(config)[2]
        copy(A.val)
    else
        A.val
    end

    cache_A = compute_lu_cache(cache_A, b.val)

    res = (cache_A \ b.val)::eltype(RT)

    dres = if EnzymeRules.width(config) == 1
        zero(res)
    else
        ntuple(Val(EnzymeRules.width(config))) do i
            Base.@_inline_meta
            zero(res)
        end
    end

    retres = if EnzymeRules.needs_primal(config)
        res
    else
        nothing
    end

    cache_res = if EnzymeRules.needs_primal(config)
        copy(res)
    else
        res
    end

    cache_b = if EnzymeRules.overwritten(config)[3]
        copy(b.val)
    else
        nothing
    end

    UT = Union{
        LinearAlgebra.Diagonal{eltype(AT),onedimensionalize(BT)},
        LinearAlgebra.LowerTriangular{eltype(AT),AT},
        LinearAlgebra.UpperTriangular{eltype(AT),AT},
        LinearAlgebra.LU{eltype(AT),AT,Vector{Int}},
        LinearAlgebra.QRPivoted{eltype(AT),AT,onedimensionalize(BT),Vector{Int}},
    }

    cache = NamedTuple{
        (Symbol("1"), Symbol("2"), Symbol("3"), Symbol("4")),
        Tuple{
            eltype(RT),
            EnzymeRules.needs_shadow(config) ?
            (
                EnzymeRules.width(config) == 1 ? eltype(RT) :
                NTuple{EnzymeRules.width(config),eltype(RT)}
            ) : Nothing,
            UT,
            typeof(cache_b),
        },
    }((cache_res, dres, cache_A, cache_b))

    return EnzymeRules.AugmentedReturn{
        EnzymeRules.primal_type(config, RT),
        EnzymeRules.shadow_type(config, RT),
        typeof(cache),
    }(
        retres,
        dres,
        cache,
    )
end

function EnzymeRules.reverse(
    config::EnzymeRules.RevConfig,
    func::Const{typeof(\)},
    ::Type{RT},
    cache,
    A::Annotation{<:Array},
    b::Annotation{<:Array},
) where {RT}

    y, dys, cache_A, cache_b = cache

    if !EnzymeRules.overwritten(config)[3]
        cache_b = b.val
    end

    if EnzymeRules.width(config) == 1
        dys = (dys,)
    end

    dAs = if EnzymeRules.width(config) == 1
        if typeof(A) <: Const
            (nothing,)
        else
            (A.dval,)
        end
    else
        if typeof(A) <: Const
            ntuple(Val(EnzymeRules.width(config))) do i
                Base.@_inline_meta
                nothing
            end
        else
            A.dval
        end
    end

    dbs = if EnzymeRules.width(config) == 1
        if typeof(b) <: Const
            (nothing,)
        else
            (b.dval,)
        end
    else
        if typeof(b) <: Const
            ntuple(Val(EnzymeRules.width(config))) do i
                Base.@_inline_meta
                nothing
            end
        else
            b.dval
        end
    end

    for (dA, db, dy) in zip(dAs, dbs, dys)
        z = transpose(cache_A) \ dy
        if !(typeof(A) <: Const)
            dA .-= z * transpose(y)
        end
        if !(typeof(b) <: Const)
            db .+= z
        end
        dy .= eltype(dy)(0)
    end

    return (nothing, nothing)
end

const EnzymeTriangulars = Union{
    UpperTriangular{<:Complex},
    LowerTriangular{<:Complex},
    UnitUpperTriangular{<:Complex},
    UnitLowerTriangular{<:Complex},
}

function EnzymeRules.augmented_primal(
    config::EnzymeRules.RevConfig,
    func::Const{typeof(ldiv!)},
    ::Type{RT},
    Y::Annotation{YT},
    A::Annotation{AT},
    B::Annotation{BT},
) where {RT,YT<:Array,AT<:EnzymeTriangulars,BT<:Array}
    cache_Y = EnzymeRules.overwritten(config)[1] ? copy(Y.val) : Y.val
    cache_A = EnzymeRules.overwritten(config)[2] ? copy(A.val) : A.val
    cache_A = compute_lu_cache(cache_A, B.val)
    cache_B = EnzymeRules.overwritten(config)[3] ? copy(B.val) : nothing
    primal = EnzymeRules.needs_primal(config) ? Y.val : nothing
    shadow = EnzymeRules.needs_shadow(config) ? Y.dval : nothing
    func.val(Y.val, A.val, B.val)
    return EnzymeRules.AugmentedReturn{
        EnzymeRules.primal_type(config, RT),
        EnzymeRules.shadow_type(config, RT),
        Tuple{typeof(cache_Y),typeof(cache_A),typeof(cache_B)},
    }(
        primal,
        shadow,
        (cache_Y, cache_A, cache_B),
    )
end

function EnzymeRules.reverse(
    config::EnzymeRules.RevConfig,
    func::Const{typeof(ldiv!)},
    ::Type{RT},
    cache,
    Y::Annotation{YT},
    A::Annotation{AT},
    B::Annotation{BT},
) where {YT<:Array,RT,AT<:EnzymeTriangulars,BT<:Array}
    if !isa(Y, Const)
        (cache_Yout, cache_A, cache_B) = cache
        for b = 1:EnzymeRules.width(config)
            dY = EnzymeRules.width(config) == 1 ? Y.dval : Y.dval[b]
            z = adjoint(cache_A) \ dY
            if !isa(B, Const)
                dB = EnzymeRules.width(config) == 1 ? B.dval : B.dval[b]
                dB .+= z
            end
            if !isa(A, Const)
                dA = EnzymeRules.width(config) == 1 ? A.dval : A.dval[b]
                dA.data .-= _zero_unused_elements!(z * adjoint(cache_Yout), A.val)
            end
            dY .= zero(eltype(dY))
        end
    end
    return (nothing, nothing, nothing)
end

_zero_unused_elements!(X, ::UpperTriangular) = triu!(X)
_zero_unused_elements!(X, ::LowerTriangular) = tril!(X)
_zero_unused_elements!(X, ::UnitUpperTriangular) = triu!(X, 1)
_zero_unused_elements!(X, ::UnitLowerTriangular) = tril!(X, -1)

# Force a rule around hvcat_fill as it is type unstable if the tuple is not of the same type (e.g., int, float, int, float)
function EnzymeRules.augmented_primal(
    config::EnzymeRules.RevConfig,
    func::Const{typeof(Base.hvcat_fill!)},
    ::Type{RT},
    out::Annotation{AT},
    inp::Annotation{BT},
) where {RT,AT<:Array,BT<:Tuple}
    primal = if EnzymeRules.needs_primal(config)
        out.val
    else
        nothing
    end
    shadow = if EnzymeRules.needs_shadow(config)
        out.dval
    else
        nothing
    end
    func.val(out.val, inp.val)
    return EnzymeRules.AugmentedReturn(primal, shadow, nothing)
end

function EnzymeRules.reverse(
    config::EnzymeRules.RevConfig,
    func::Const{typeof(Base.hvcat_fill!)},
    ::Type{RT},
    _,
    out::Annotation{AT},
    inp::Annotation{BT},
) where {RT,AT<:Array,BT<:Tuple}
    nr, nc = size(out.val, 1), size(out.val, 2)
    for b = 1:EnzymeRules.width(config)
        da = if EnzymeRules.width(config) == 1
            out.dval
        else
            out.dval[b]
        end
        i = 1
        j = 1
        if (typeof(inp) <: Active)
            dinp = ntuple(Val(length(inp.val))) do k
                Base.@_inline_meta
                res = da[i, j]
                da[i, j] = 0
                j += 1
                if j == nc + 1
                    i += 1
                    j = 1
                end
                T = BT.parameters[k]
                if T <: AbstractFloat
                    T(res)
                else
                    T(0)
                end
            end
            return (nothing, dinp)::Tuple{Nothing,BT}
        end
    end
    return (nothing, nothing)
end

function EnzymeRules.forward(
    config::EnzymeRules.FwdConfig,
    ::Const{typeof(sort!)},
    RT::Type{<:Union{Const,DuplicatedNoNeed,Duplicated}},
    xs::Duplicated{T};
    kwargs...,
) where {T<:AbstractArray{<:AbstractFloat}}
    inds = sortperm(xs.val; kwargs...)
    xs.val .= xs.val[inds]
    xs.dval .= xs.dval[inds]
    if EnzymeRules.needs_primal(config) && EnzymeRules.needs_shadow(config)
        return xs
    elseif EnzymeRules.needs_shadow(config)
        return xs.dval
    elseif EnzymeRules.needs_primal(config)
        return xs.val
    else
        return nothing
    end
end

function EnzymeRules.forward(
    config::EnzymeRules.FwdConfig,
    ::Const{typeof(sort!)},
    RT::Type{<:Union{Const,BatchDuplicatedNoNeed,BatchDuplicated}},
    xs::BatchDuplicated{T,N};
    kwargs...,
) where {T<:AbstractArray{<:AbstractFloat},N}
    inds = sortperm(xs.val; kwargs...)
    xs.val .= xs.val[inds]
    for i = 1:N
        xs.dval[i] .= xs.dval[i][inds]
    end
    if EnzymeRules.needs_primal(config) && EnzymeRules.needs_shadow(config)
        return xs
    elseif EnzymeRules.needs_shadow(config)
        return xs.dval
    elseif EnzymeRules.needs_primal(config)
        return xs.val
    else
        return nothing
    end
end


function EnzymeRules.augmented_primal(
    config::EnzymeRules.RevConfigWidth{1},
    ::Const{typeof(sort!)},
    RT::Type{<:Union{Const,DuplicatedNoNeed,Duplicated}},
    xs::Duplicated{T};
    kwargs...,
) where {T<:AbstractArray{<:AbstractFloat}}
    inds = sortperm(xs.val; kwargs...)
    xs.val .= xs.val[inds]
    xs.dval .= xs.dval[inds]
    if EnzymeRules.needs_primal(config)
        primal = xs.val
    else
        primal = nothing
    end
    if RT <: Const
        shadow = nothing
    else
        shadow = xs.dval
    end
    return EnzymeRules.AugmentedReturn(primal, shadow, inds)
end

function EnzymeRules.reverse(
    config::EnzymeRules.RevConfigWidth{1},
    ::Const{typeof(sort!)},
    RT::Type{<:Union{Const,DuplicatedNoNeed,Duplicated}},
    tape,
    xs::Duplicated{T};
    kwargs...,
) where {T<:AbstractArray{<:AbstractFloat}}
    inds = tape
    back_inds = sortperm(inds)
    xs.dval .= xs.dval[back_inds]
    return (nothing,)
end

function EnzymeRules.forward(
    config::EnzymeRules.FwdConfig,
    ::Const{typeof(partialsort!)},
    RT::Type{<:Union{Const,DuplicatedNoNeed,Duplicated}},
    xs::Duplicated{T},
    k::Const{<:Union{Integer,OrdinalRange}};
    kwargs...,
) where {T<:AbstractArray{<:AbstractFloat}}
    kv = k.val
    inds = collect(eachindex(xs.val))
    partialsortperm!(inds, xs.val, kv; kwargs...)
    xs.val .= xs.val[inds]
    xs.dval .= xs.dval[inds]

    if EnzymeRules.needs_primal(config) && EnzymeRules.needs_shadow(config)
        if kv isa Integer
            return Duplicated(xs.val[kv], xs.dval[kv])
        else
            return Duplicated(view(xs.val, kv), view(xs.dval, kv))
        end
    elseif EnzymeRules.needs_shadow(config)
        return kv isa Integer ? xs.dval[kv] : view(xs.dval, kv)
    elseif EnzymeRules.needs_primal(config)
        return kv isa Integer ? xs.val[kv] : view(xs.val, kv)
    else
        return nothing
    end
end

function EnzymeRules.forward(
    config::EnzymeRules.FwdConfig,
    ::Const{typeof(partialsort!)},
    RT::Type{<:Union{Const,BatchDuplicatedNoNeed,BatchDuplicated}},
    xs::BatchDuplicated{T,N},
    k::Const{<:Union{Integer,OrdinalRange}};
    kwargs...,
) where {T<:AbstractArray{<:AbstractFloat},N}
    kv = k.val
    inds = collect(eachindex(xs.val))
    partialsortperm!(inds, xs.val, kv; kwargs...)
    xs.val .= xs.val[inds]
    for i = 1:N
        xs.dval[i] .= xs.dval[i][inds]
    end

    if EnzymeRules.needs_primal(config) && EnzymeRules.needs_shadow(config)
        if kv isa Integer
            return BatchDuplicated(xs.val[kv], ntuple(i -> xs.dval[i][kv], N))
        else
            return BatchDuplicated(view(xs.val, kv), ntuple(i -> view(xs.dval[i], kv), N))
        end
    elseif EnzymeRules.needs_shadow(config)
        if kv isa Integer
            return ntuple(i -> xs.dval[i][kv], N)
        else
            return ntuple(i -> view(xs.dval[i], kv), N)
        end
    elseif EnzymeRules.needs_primal(config)
        return kv isa Integer ? xs.val[kv] : view(xs.val, kv)
    else
        return nothing
    end
end

function EnzymeRules.augmented_primal(
    config::EnzymeRules.RevConfigWidth{1},
    ::Const{typeof(partialsort!)},
    RT::Type{<:Union{Const,Active,DuplicatedNoNeed,Duplicated}},
    xs::Duplicated{T},
    k::Const{<:Union{Integer,OrdinalRange}};
    kwargs...,
) where {T<:AbstractArray{<:AbstractFloat}}
    kv = k.val
    inds = collect(eachindex(xs.val))
    partialsortperm!(inds, xs.val, kv; kwargs...)
    xs.val .= xs.val[inds]
    xs.dval .= xs.dval[inds]
    if EnzymeRules.needs_primal(config)
        primal = kv isa Integer ? xs.val[kv] : view(xs.val, kv)
    else
        primal = nothing
    end
    if RT <: Const || RT <: Active
        shadow = nothing
    else
        shadow = kv isa Integer ? xs.dval[kv] : view(xs.dval, kv)
    end
    return EnzymeRules.AugmentedReturn(primal, shadow, inds)
end

function EnzymeRules.reverse(
    config::EnzymeRules.RevConfigWidth{1},
    ::Const{typeof(partialsort!)},
    dret::Union{Active,Type{<:Union{Const,Active,DuplicatedNoNeed,Duplicated}}},
    tape,
    xs::Duplicated{T},
    k::Const{<:Union{Integer,OrdinalRange}};
    kwargs...,
) where {T<:AbstractArray{<:AbstractFloat}}
    inds = tape
    kv = k.val
    if dret isa Active
        if kv isa Integer
            xs.dval[kv] += dret.val
        else
            xs.dval[kv] .+= dret.val
        end
    end
    back_inds = sortperm(inds)
    xs.dval .= xs.dval[back_inds]
    return (nothing, nothing)
end

# y = inv(A) B
# dY = inv(A) [ dB - dA y ]
# ->
# B(out) = inv(A) B(in)
# dB(out) = inv(A) [ dB(in) - dA B(out) ]
function EnzymeRules.forward(
    config::EnzymeRules.FwdConfig,
    func::Const{typeof(ldiv!)},
    RT::Type{<:Union{Const,Duplicated,BatchDuplicated}},
    fact::Annotation{<:Cholesky},
    B::Annotation{<:AbstractVecOrMat};
    kwargs...,
)
    if B isa Const
        retval = func.val(fact.val, B.val; kwargs...)
        if EnzymeRules.needs_primal(config)
            retval
        else
            return nothing
        end
    else
        N = EnzymeRules.width(config)
        retval = B.val

        L = fact.val.L
        U = fact.val.U

        ldiv!(L, B.val)
        ntuple(Val(N)) do b
            Base.@_inline_meta
            dB = N == 1 ? B.dval : B.dval[b]
            if !(fact isa Const)
                dL = N == 1 ? fact.dval.L : fact.dval[b].L
                mul!(dB, dL, B.val, -1, 1)
            end
            ldiv!(L, dB)
        end

        ldiv!(U, B.val)
        dretvals = ntuple(Val(N)) do b
            Base.@_inline_meta
            dB = N == 1 ? B.dval : B.dval[b]
            if !(fact isa Const)
                dU = N == 1 ? fact.dval.U : fact.dval[b].U
                mul!(dB, dU, B.val, -1, 1)
            end
            ldiv!(U, dB)
            return dB
        end


        if EnzymeRules.needs_primal(config) && EnzymeRules.needs_shadow(config)
            if EnzymeRules.width(config) == 1
                return Duplicated(retval, dretvals[1])
            else
                return BatchDuplicated(retval, dretvals)
            end
        elseif EnzymeRules.needs_shadow(config)
            if EnzymeRules.width(config) == 1
                return dretvals[1]
            else
                return dretvals
            end
        elseif EnzymeRules.needs_primal(config)
            return retval
        else
            return nothing
        end
    end
end

# Ranges
# Float64 ranges in Julia use bitwise `&` with higher precision
# to correct for numerical error, thus we put rules over the
# operations as this is not directly differentiable
function EnzymeRules.forward(
    config::EnzymeRules.FwdConfig,
    func::Const{Colon},
    RT::Type{
        <:Union{Const,DuplicatedNoNeed,Duplicated,BatchDuplicated,BatchDuplicatedNoNeed},
    },
    start::Annotation{<:AbstractFloat},
    step::Annotation{<:AbstractFloat},
    stop::Annotation{<:AbstractFloat},
)
    ret = func.val(start.val, step.val, stop.val)
    dstart = if start isa Const
        zero(eltype(ret))
    elseif start isa Duplicated || start isa DuplicatedNoNeed
        start.dval
    elseif start isa BatchDuplicated || start isa BatchDuplicatedNoNeed
        ntuple(i -> start.dval[i], Val(EnzymeRules.width(config)))
    else
        error(
            "Annotation type $(typeof(start)) not supported for range start. Please open an issue",
        )
    end

    dstep = if step isa Const
        zero(eltype(ret))
    elseif step isa Duplicated || step isa DuplicatedNoNeed
        step.dval
    elseif step isa BatchDuplicated || step isa BatchDuplicatedNoNeed
        ntuple(i -> step.dval[i], Val(EnzymeRules.width(config)))
    else
        error(
            "Annotation type $(typeof(start)) not supported for range step. Please open an issue",
        )
    end

    if EnzymeRules.needs_primal(config) && EnzymeRules.needs_shadow(config)
        if EnzymeRules.width(config) == 1
            return Duplicated(ret, range(dstart; step = dstep, length = length(ret)))
        else
            return BatchDuplicated(
                ret,
                ntuple(
                    i -> range(
                        dstart isa Number ? dstart : dstart[i];
                        step = dstep isa Number ? dstep : dstep[i],
                        length = length(ret),
                    ),
                    Val(EnzymeRules.width(config)),
                ),
            )
        end
    elseif EnzymeRules.needs_shadow(config)
        if EnzymeRules.width(config) == 1
            return range(dstart; step = dstep, length = length(ret))
        else
            return ntuple(
                i -> range(
                    dstart isa Number ? dstart : dstart[i];
                    step = dstep isa Number ? dstep : dstep[i],
                    length = length(ret),
                ),
                Val(EnzymeRules.width(config)),
            )
        end
    elseif EnzymeRules.needs_primal(config)
        return ret
    else
        return nothing
    end
end



function EnzymeRules.augmented_primal(
    config::EnzymeRules.RevConfig,
    func::Const{Colon},
    ::Type{<:Active},
    start::Annotation{<:AbstractFloat},
    step::Annotation{<:AbstractFloat},
    stop::Annotation{<:AbstractFloat},
)

    if EnzymeRules.needs_primal(config)
        primal = func.val(start.val, step.val, stop.val)
    else
        primal = nothing
    end
    return EnzymeRules.AugmentedReturn(primal, nothing, nothing)
end

function EnzymeRules.reverse(
    config::EnzymeRules.RevConfig,
    func::Const{Colon},
    dret,
    tape::Nothing,
    start::Annotation{T1},
    step::Annotation{T2},
    stop::Annotation{T3},
) where {T1<:AbstractFloat,T2<:AbstractFloat,T3<:AbstractFloat}

    dstart = if start isa Const
        nothing
    elseif EnzymeRules.width(config) == 1
        T1(dret.val.ref.hi)
    else
        ntuple(Val(EnzymeRules.width(config))) do i
            Base.@_inline_meta
            T1(dret.val[i].ref.hi)
        end
    end

    dstep = if step isa Const
        nothing
    elseif EnzymeRules.width(config) == 1
        T2(dret.val.step.hi)
    else
        ntuple(Val(EnzymeRules.width(config))) do i
            Base.@_inline_meta
            T2(dret.val[i].step.hi)
        end
    end

    dstop = if stop isa Const
        nothing
    elseif EnzymeRules.width(config) == 1
        zero(T3)
    else
        ntuple(Val(EnzymeRules.width(config))) do i
            Base.@_inline_meta
            zero(T3)
        end
    end

    return (dstart, dstep, dstop)
end


function EnzymeRules.forward(
    config::EnzymeRules.FwdConfig,
    Ty::Const{Type{BigFloat}},
    RT::Type{<:Union{DuplicatedNoNeed,Duplicated,BatchDuplicated,BatchDuplicatedNoNeed}};
    kwargs...,
)

    if EnzymeRules.needs_primal(config) && EnzymeRules.needs_shadow(config)
        if EnzymeRules.width(config) == 1
            return RT(Ty.val(; kwargs...), Ty.val(; kwargs...))
        else
            tup = ntuple(Val(EnzymeRules.width(config))) do i
                Base.@_inline_meta
                Ty.val(; kwargs...)
            end
            return RT(Ty.val(; kwargs...), tup)
        end
    elseif EnzymeRules.needs_shadow(config)
        if EnzymeRules.width(config) == 1
            return Ty.val(; kwargs...)
        else
            return ntuple(Val(EnzymeRules.width(config))) do i
                Base.@_inline_meta
                Ty.val(; kwargs...)
            end
        end
    elseif EnzymeRules.needs_primal(config)
        return Ty.val(; kwargs...)
    else
        return nothing
    end
end

function EnzymeRules.augmented_primal(
    config::EnzymeRules.RevConfig,
    Ty::Const{Type{BigFloat}},
    RT::Type{<:Union{DuplicatedNoNeed,Duplicated,BatchDuplicated,BatchDuplicatedNoNeed}},
    kwargs...,
)
    primal = if EnzymeRules.needs_primal(config)
        Ty.val(; kwargs...)
    else
        nothing
    end
    shadow = if RT <: Const
        shadow = nothing
    else
        if EnzymeRules.width(config) == 1
            Ty.val(; kwargs...)
        else
            ntuple(Val(EnzymeRules.width(config))) do i
                Base.@_inline_meta
                Ty.val(; kwargs...)
            end
        end
    end
    return EnzymeRules.AugmentedReturn(primal, shadow, nothing)
end

function EnzymeRules.reverse(
    config::EnzymeRules.RevConfig,
    Ty::Const{Type{BigFloat}},
    RT::Type{<:Union{DuplicatedNoNeed,Duplicated,BatchDuplicated,BatchDuplicatedNoNeed}},
    tape,
    kwargs...,
)
    return ()
end
<<<<<<< HEAD
=======

function EnzymeRules.forward(
    config::EnzymeRules.FwdConfig,
    Ty::Const{typeof(Random.rand!)},
    RT::Type,
    rng::Annotation{rngty},
    dst::Annotation{<:Array{FT}},
    smpl::Annotation{<:Random.SamplerTrivial{Random.CloseOpen01{FT}}},
) where {rngty<:Union{TaskLocalRNG,Xoshiro},FT<:Union{Float32,Float64}}
    Ty.val(rng.val, dst.val, smpl.val)

    if !(dst isa Const)
        if EnzymeRules.width(config) == 1
            fill!(dst.dval, 0)
        else
            ntuple(Val(EnzymeRules.width(config))) do i
                Base.@_inline_meta
                fill!(dst.dval[i], 0)
                nothing
            end
        end
    end

    if EnzymeRules.needs_primal(config) && EnzymeRules.needs_shadow(config)
        dst
    elseif EnzymeRules.needs_shadow(config)
        dst.dval
    elseif EnzymeRules.needs_primal(config)
        dst.val
    else
        nothing
    end
end

function EnzymeRules.augmented_primal(
    config::EnzymeRules.RevConfig,
    Ty::Const{typeof(Random.rand!)},
    RT::Type,
    rng::Annotation{rngty},
    dst::Annotation{<:Array{FT}},
    smpl::Annotation{<:Random.SamplerTrivial{Random.CloseOpen01{FT}}},
) where {rngty<:Union{TaskLocalRNG,Xoshiro},FT<:Union{Float32,Float64}}
    Ty.val(rng.val, dst.val, smpl.val)
    if RT <: Duplicated || RT <: DuplicatedNoNeed
        fill!(dst.dval, 0)
        dst.dval
    elseif RT <: BatchDuplicated || RT <: BatchDuplicatedNoNeed
        ntuple(Val(EnzymeRules.width(config))) do i
            Base.@_inline_meta
            fill!(dst.dval[i], 0)
            nothing
        end
    end
    return EnzymeRules.AugmentedReturn(
        EnzymeRules.needs_primal(config) ? dst.val : nothing,
        EnzymeRules.needs_shadow(config) ? dst.dval : nothing,
        nothing,
    )
end

function EnzymeRules.reverse(
    config::EnzymeRules.RevConfig,
    Ty::Const{typeof(Random.rand!)},
    RT::Type,
    tape,
    rng::Annotation{rngty},
    dst::Annotation{<:Array{FT}},
    smpl::Annotation{<:Random.SamplerTrivial{Random.CloseOpen01{FT}}},
) where {rngty<:Union{TaskLocalRNG,Xoshiro},FT<:Union{Float32,Float64}}
    return (nothing, nothing, nothing)
end
>>>>>>> 17a0c7f9
<|MERGE_RESOLUTION|>--- conflicted
+++ resolved
@@ -1199,8 +1199,6 @@
 )
     return ()
 end
-<<<<<<< HEAD
-=======
 
 function EnzymeRules.forward(
     config::EnzymeRules.FwdConfig,
@@ -1271,5 +1269,4 @@
     smpl::Annotation{<:Random.SamplerTrivial{Random.CloseOpen01{FT}}},
 ) where {rngty<:Union{TaskLocalRNG,Xoshiro},FT<:Union{Float32,Float64}}
     return (nothing, nothing, nothing)
-end
->>>>>>> 17a0c7f9
+end