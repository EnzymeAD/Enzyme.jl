using Random

function EnzymeRules.inactive(::typeof(Base.CoreLogging.logmsg_code), args...)
    return nothing
end
function EnzymeRules.inactive(::typeof(Base.CoreLogging.shouldlog), args...)
    return nothing
end
function EnzymeRules.inactive(::typeof(Base.CoreLogging.current_logger), args...)
    return nothing
end
function EnzymeRules.inactive(::typeof(Base.CoreLogging.current_logger_for_env), args...)
    return nothing
end
function EnzymeRules.inactive(::typeof(Base.fixup_stdlib_path), args...)
    return nothing
end
function EnzymeRules.inactive(::typeof(Base.CoreLogging.handle_message), args...; kwargs...)
    return nothing
end
function EnzymeRules.inactive(::typeof(Base.CoreLogging.logging_error), args...)
    return nothing
end
function EnzymeRules.inactive(::typeof(Base.to_tuple_type), args...)
    return nothing
end
function EnzymeRules.inactive(::typeof(Base.println), args...)
    return nothing
end
function EnzymeRules.inactive(::typeof(Base.print), args...)
    return nothing
end
function EnzymeRules.inactive(::typeof(Base.show), args...)
    return nothing
end
function EnzymeRules.inactive(::typeof(Base.flush), args...)
    return nothing
end
function EnzymeRules.inactive(::typeof(Base.string), args...)
    return nothing
end
function EnzymeRules.inactive(::typeof(Base.repr), args...)
    return nothing
end
function EnzymeRules.inactive(::typeof(Base.print_to_string), args...)
    return nothing
end
function EnzymeRules.inactive(::typeof(Base.Threads.threadid), args...)
    return nothing
end
function EnzymeRules.inactive(::typeof(Base.Threads.nthreads), args...)
    return nothing
end
function EnzymeRules.inactive(::typeof(Base.eps), args...)
    return nothing
end
function EnzymeRules.inactive(::typeof(Base.nextfloat), args...)
    return nothing
end
function EnzymeRules.inactive(::typeof(Base.prevfloat), args...)
    return nothing
end
function EnzymeRules.inactive(::Type{Base.Val}, args...)
    return nothing
end
function EnzymeRules.inactive(::typeof(Core.kwfunc), args...)
    return nothing
end
function EnzymeRules.inactive(::typeof(Random.rand), ::Random.AbstractRNG, ::Random.Sampler)
    return nothing
end
function EnzymeRules.inactive(::typeof(Random.rand!), ::Random.AbstractRNG, ::Random.Sampler, ::AbstractArray)
    return nothing
end
function EnzymeRules.inactive(::typeof(Random.randn), args...)
    return nothing
end
function EnzymeRules.inactive(::typeof(Random.randn!), args...)
    return nothing
end
function EnzymeRules.inactive(::typeof(Random.default_rng), args...)
    return nothing
end
function EnzymeRules.inactive(::typeof(Random.seed!), args...)
    return nothing
end
function EnzymeRules.inactive(::typeof(Base.thisind), args...)
    return nothing
end
function EnzymeRules.inactive(::typeof(Base.nextind), args...)
    return nothing
end
function EnzymeRules.inactive_noinl(::typeof(Core.Compiler.return_type), args...)
    return nothing
end
function EnzymeRules.inactive_noinl(::typeof(Base.Broadcast.combine_eltypes), args...)
    return nothing
end
function EnzymeRules.inactive_noinl(::typeof(Base.typejoin), args...)
    return nothing
end
function EnzymeRules.inactive_noinl(::typeof(Base.size), args...)
    return nothing
end
function EnzymeRules.inactive_noinl(::typeof(Base.setindex!), ::IdDict{K, V}, ::K, ::V) where {K, V <:Integer}
    return nothing
end

function EnzymeRules.inactive_noinl(::typeof(Base.hasproperty), args...)
    return nothing
end

if VERSION >= v"1.9"
    Enzyme.EnzymeRules.inactive_noinl(::typeof(Core._compute_sparams), args...) = nothing
end

@inline EnzymeRules.inactive_type(v::Type{Nothing}) = true
@inline EnzymeRules.inactive_type(v::Type{Union{}}) = true
@inline EnzymeRules.inactive_type(v::Type{Char}) = true
@inline EnzymeRules.inactive_type(v::Type{T}) where {T<:Integer} = true
@inline EnzymeRules.inactive_type(v::Type{Function}) = true
@inline EnzymeRules.inactive_type(v::Type{T}) where {T<:DataType} = true
@inline EnzymeRules.inactive_type(v::Type{T}) where {T<:Module} = true
@inline EnzymeRules.inactive_type(v::Type{T}) where {T<:AbstractString} = true
@inline EnzymeRules.inactive_type(v::Type{Core.MethodMatch}) = true
@inline EnzymeRules.inactive_type(v::Type{Core.Compiler.WorldRange}) = true
@inline EnzymeRules.inactive_type(v::Type{Core.MethodInstance}) = true

@inline width(::Duplicated) = 1
@inline width(::BatchDuplicated{T, N}) where {T, N} = N
@inline width(::DuplicatedNoNeed) = 1
@inline width(::BatchDuplicatedNoNeed{T, N}) where {T, N} = N

@inline width(::Type{Duplicated{T}}) where T = 1
@inline width(::Type{BatchDuplicated{T, N}}) where {T, N} = N
@inline width(::Type{DuplicatedNoNeed{T}}) where T = 1
@inline width(::Type{BatchDuplicatedNoNeed{T, N}}) where {T, N} = N

# Note all of these forward mode definitions do not support runtime activity as
# the do not keep the primal if shadow(x.y) == primal(x.y)
function EnzymeRules.forward(::Const{typeof(Base.deepcopy)}, ::Type{<:DuplicatedNoNeed}, x::Duplicated)
    return deepcopy(x.dval)
end

function EnzymeRules.forward(::Const{typeof(Base.deepcopy)}, ::Type{<:BatchDuplicatedNoNeed}, x::BatchDuplicated{T, N}) where {T, N}
    ntuple(Val(N)) do _
        deepcopy(x.dval)
    end
end

# Deepcopy preserving the primal if runtime inactive
@inline function deepcopy_rtact(copied::RT, primal::RT, seen::IdDict, shadow::RT) where {RT <: Union{Integer, Char}}
    return Base.deepcopy_internal(shadow, seen)
end
@inline function deepcopy_rtact(copied::RT, primal::RT, seen::IdDict, shadow::RT) where {RT <: AbstractFloat}
    return Base.deepcopy_internal(shadow, seen)
end
@inline function deepcopy_rtact(copied::RT, primal::RT, seen::IdDict, shadow::RT) where {RT <: Array}
    if !haskey(seen, shadow)
        if primal === shadow
            return seen[shadow] = copied
        end
        newa = RT(undef, size(shadow))
        seen[shadow] = newa
        for i in eachindex(shadow)
            @inbounds newa[i] = deepcopy_rtact(copied[i], primal[i], seen, shadow[i])
        end
    end
    return seen[shadow]
end

function EnzymeRules.forward(func::Const{typeof(Base.deepcopy)}, ::Type{<:Duplicated}, x::Duplicated)
    primal = func.val(x.val)
    return Duplicated(primal, deepcopy_rtact(primal, x.val, IdDict(), x.dval))
end

function EnzymeRules.forward(func::Const{typeof(Base.deepcopy)}, ::Type{<:BatchDuplicated}, x::BatchDuplicated{T, N}) where {T,N}
    primal = func.val(x.val)
    return BatchDuplicated(primal, ntuple(Val(N)) do i
        deepcopy_rtact(primal, x.val, IdDict(), x.dval[i])
    end)
end

function EnzymeRules.augmented_primal(config, func::Const{typeof(Base.deepcopy)}, ::Type{RT}, x::Annotation{Ty}) where {RT, Ty}
    primal = if EnzymeRules.needs_primal(config)
        func.val(x.val)
    else
        nothing
    end

    @assert !(typeof(x) <: Active)

    source = if EnzymeRules.needs_primal(config)
        primal
    else
        x.val
    end

    shadow = ntuple(Val(EnzymeRules.width(config))) do _
        Base.@_inline_meta
        Enzyme.make_zero(source,
            #=copy_if_inactive=#Val(!EnzymeRules.needs_primal(config))
        )
    end

    if EnzymeRules.width(config) == 1
        shadow = shadow[1]
    end

    return EnzymeRules.AugmentedReturn(primal, shadow, shadow)
end


@inline function accumulate_into(into::RT, seen::IdDict, from::RT)::Tuple{RT,RT} where {RT<:Array}
    if Enzyme.Compiler.guaranteed_const(RT)
        return (into, from)
    end
    if !haskey(seen, into)
        seen[into] = (into, from)
        for i in eachindex(from)
            tup = accumulate_into(into[i], seen, from[i])
            @inbounds into[i] = tup[1]
            @inbounds from[i] = tup[2]
        end
    end
    return seen[into]
end

@inline function accumulate_into(into::RT, seen::IdDict, from::RT)::Tuple{RT,RT} where {RT<:AbstractFloat}
    if !haskey(seen, into)
        seen[into] = (into+from, RT(0))
    end
    return seen[into]
end

@inline function accumulate_into(into::RT, seen::IdDict, from::RT)::Tuple{RT,RT} where {RT}
    if Enzyme.Compiler.guaranteed_const(RT)
        return (into, from)
    end
    if !haskey(seen, into)
        throw(AssertionError("Unknown type to accumulate into: $RT"))
    end
    return seen[into]
end

function EnzymeRules.reverse(config, func::Const{typeof(Base.deepcopy)}, ::Type{RT}, shadow, x::Annotation{Ty}) where {RT, Ty}
    if EnzymeRules.width(config) == 1
        accumulate_into(x.dval, IdDict(), shadow)
    else
        for i in 1:EnzymeRules.width(config)
            accumulate_into(x.dval[i], IdDict(), shadow[i])
        end
    end

    return (nothing,)
end

@inline function pmap_fwd(idx, tapes::Vector, thunk::ThunkTy, f::F, fargs::Vararg{Annotation, N}) where {ThunkTy, F, N}
    @inbounds tapes[idx] = thunk(f, Const(idx), fargs...)[1]
end

@inline function pmap_fwd(idx, tapes::Ptr, thunk::ThunkTy, f::F, fargs::Vararg{Annotation, N}) where {ThunkTy, F, N}
    unsafe_store!(tapes, thunk(f, Const(idx), fargs...)[1], idx)
end

function EnzymeRules.augmented_primal(config, func::Const{typeof(Enzyme.pmap)}, ::Type{Const{Nothing}}, body::BodyTy, count, args::Vararg{Annotation, N}) where {BodyTy, N}

    config2 = ReverseModeSplit{false, false, EnzymeRules.width(config), EnzymeRules.overwritten(config)[2:end],InlineABI}()
    fwd_thunk, rev_thunk = autodiff_thunk(config2, BodyTy, Const, typeof(count), map(typeof, args)...)

    TapeType = EnzymeRules.tape_type(fwd_thunk)

    tapes = if Enzyme.Compiler.any_jltypes(TapeType)
        Vector{TapeType}(undef, count.val)
    else
        Base.unsafe_convert(Ptr{TapeType}, Libc.malloc(sizeof(TapeType)*count.val))
    end

    Enzyme.pmap(pmap_fwd, count.val, tapes, fwd_thunk, body, args...)
    return EnzymeRules.AugmentedReturn(nothing, nothing, tapes)
end

@inline function pmap_rev(idx, tapes::Vector, thunk::ThunkTy, f::F, fargs::Vararg{Annotation, N}) where {ThunkTy, F, N}
    thunk(f, Const(idx), fargs..., @inbounds tapes[idx])
end

@inline function pmap_rev(idx, tapes::Ptr, thunk::ThunkTy, f::F, fargs::Vararg{Annotation, N}) where {ThunkTy, F, N}
    thunk(f, Const(idx), fargs..., unsafe_load(tapes, idx))
end

function EnzymeRules.reverse(config, func::Const{typeof(Enzyme.pmap)}, ::Type{Const{Nothing}}, tapes, body::BodyTy, count, args::Vararg{Annotation, N}) where {BodyTy, N}

    config2 = ReverseModeSplit{false, false, EnzymeRules.width(config), EnzymeRules.overwritten(config)[2:end],InlineABI}()
    fwd_thunk, rev_thunk =  autodiff_thunk(config2, BodyTy, Const, typeof(count), map(typeof, args)...)

    Enzyme.pmap(pmap_rev, count.val, tapes, rev_thunk, body, args...)

    TapeType = EnzymeRules.tape_type(fwd_thunk)

    if !Enzyme.Compiler.any_jltypes(TapeType)
        Libc.free(tapes)
    end

    return ntuple(Val(2+length(args))) do _
        Base.@_inline_meta
        nothing
    end
end



# From LinearAlgebra ~/.julia/juliaup/julia-1.10.0-beta3+0.x64.apple.darwin14/share/julia/stdlib/v1.10/LinearAlgebra/src/generic.jl:1110
@inline function compute_lu_cache(cache_A::AT, b::BT) where {AT, BT}
    LinearAlgebra.require_one_based_indexing(cache_A, b)
    m, n = size(cache_A)

    if m == n
        if LinearAlgebra.istril(cache_A)
            if LinearAlgebra.istriu(cache_A)
                return LinearAlgebra.Diagonal(cache_A)
            else
                return LinearAlgebra.LowerTriangular(cache_A)
            end
        elseif LinearAlgebra.istriu(cache_A)
            return LinearAlgebra.UpperTriangular(cache_A)
        else
            return LinearAlgebra.lu(cache_A)
        end
    end
    return LinearAlgebra.qr(cache_A, ColumnNorm())
end

# y=inv(A) B
#   dA −= z y^T
#   dB += z, where  z = inv(A^T) dy
function EnzymeRules.augmented_primal(config, func::Const{typeof(\)}, ::Type{RT}, A::Annotation{AT}, b::Annotation{BT}) where {RT, AT <: Array, BT <: Array}

    cache_A = if EnzymeRules.overwritten(config)[2]
        copy(A.val)
    else
        A.val
    end

    cache_A = compute_lu_cache(cache_A, b.val)

    res = (cache_A \ b.val)::eltype(RT)

    dres = if EnzymeRules.width(config) == 1
        zero(res)
    else
        ntuple(Val(EnzymeRules.width(config))) do i
            Base.@_inline_meta
            zero(res)
        end
    end

    retres = if EnzymeRules.needs_primal(config)
        res
    else
        nothing
    end

    cache_res = if EnzymeRules.needs_primal(config)
        copy(res)
    else
        res
    end

    cache_b = if EnzymeRules.overwritten(config)[3]
        copy(b.val)
    else
        nothing
    end

@static if VERSION < v"1.8.0"
    UT = Union{
        LinearAlgebra.Diagonal{eltype(AT), BT},
        LinearAlgebra.LowerTriangular{eltype(AT), AT},
        LinearAlgebra.UpperTriangular{eltype(AT), AT},
        LinearAlgebra.LU{eltype(AT), AT},
        LinearAlgebra.QRCompactWY{eltype(AT), AT}
    }
else
    UT = Union{
        LinearAlgebra.Diagonal{eltype(AT), BT},
        LinearAlgebra.LowerTriangular{eltype(AT), AT},
        LinearAlgebra.UpperTriangular{eltype(AT), AT},
        LinearAlgebra.LU{eltype(AT), AT, Vector{Int}},
        LinearAlgebra.QRPivoted{eltype(AT), AT, BT, Vector{Int}}
    }
end

    cache = NamedTuple{(Symbol("1"),Symbol("2"), Symbol("3"), Symbol("4")), Tuple{typeof(res), typeof(dres), UT, typeof(cache_b)}}(
        (cache_res, dres, cache_A, cache_b)
    )

    return EnzymeRules.AugmentedReturn{typeof(retres), typeof(dres), typeof(cache)}(retres, dres, cache)
end

function EnzymeRules.reverse(config, func::Const{typeof(\)}, ::Type{RT}, cache, A::Annotation{<:Array}, b::Annotation{<:Array}) where RT

    y, dys, cache_A, cache_b = cache

    if !EnzymeRules.overwritten(config)[3]
        cache_b = b.val
    end

    if EnzymeRules.width(config) == 1
        dys = (dys,)
    end

    dAs = if EnzymeRules.width(config) == 1
        if typeof(A) <: Const
            (nothing,)
        else
            (A.dval,)
        end
    else
        if typeof(A) <: Const
            ntuple(Val(EnzymeRules.width(config))) do i
                Base.@_inline_meta
                nothing
            end
        else
            A.dval
        end
    end

    dbs = if EnzymeRules.width(config) == 1
        if typeof(b) <: Const
            (nothing,)
        else
            (b.dval,)
        end
    else
        if typeof(b) <: Const
            ntuple(Val(EnzymeRules.width(config))) do i
                Base.@_inline_meta
                nothing
            end
        else
            b.dval
        end
    end

    for (dA, db, dy) in zip(dAs, dbs, dys)
        z = transpose(cache_A) \ dy
        if !(typeof(A) <: Const)
            dA .-= z * transpose(y)
        end
        if !(typeof(b) <: Const)
            db .+= z
        end
        dy .= eltype(dy)(0)
    end

    return (nothing,nothing)
end

const EnzymeTriangulars = Union{
    UpperTriangular,
    LowerTriangular,
    UnitUpperTriangular,
    UnitLowerTriangular
}

function EnzymeRules.augmented_primal(
    config,
    func::Const{typeof(ldiv!)},
    ::Type{RT},
    Y::Annotation{YT},
    A::Annotation{AT},
    B::Annotation{BT}
) where {RT, YT <: Array, AT <: EnzymeTriangulars, BT <: Array}
    cache_Y = EnzymeRules.overwritten(config)[1] ? copy(Y.val) : Y.val
    cache_A = EnzymeRules.overwritten(config)[2] ? copy(A.val) : A.val
    cache_A = compute_lu_cache(cache_A, B.val)
    cache_B = EnzymeRules.overwritten(config)[3] ? copy(B.val) : nothing
    primal = EnzymeRules.needs_primal(config) ? Y.val : nothing
    shadow = EnzymeRules.needs_shadow(config) ? Y.dval : nothing
    func.val(Y.val, A.val, B.val)
    return EnzymeRules.AugmentedReturn{typeof(primal), typeof(shadow), Any}(
        primal, shadow, (cache_Y, cache_A, cache_B))
end

function EnzymeRules.reverse(
    config,
    func::Const{typeof(ldiv!)},
    ::Type{RT},
    cache,
    Y::Annotation{YT},
    A::Annotation{AT},
    B::Annotation{BT}
) where {YT <: Array, RT, AT <: EnzymeTriangulars, BT <: Array}
    if !isa(Y, Const)
        (cache_Yout, cache_A, cache_B) = cache
        for b in 1:EnzymeRules.width(config)
            dY = EnzymeRules.width(config) == 1 ? Y.dval : Y.dval[b]
            z = adjoint(cache_A) \ dY
            if !isa(B, Const)
                dB = EnzymeRules.width(config) == 1 ? B.dval : B.dval[b]
                dB .+= z
            end
            if !isa(A, Const)
                dA = EnzymeRules.width(config) == 1 ? A.dval : A.dval[b]
                dA.data .-= _zero_unused_elements!(z * adjoint(cache_Yout), A.val)
            end
            dY .= zero(eltype(dY))
        end
    end
    return (nothing, nothing, nothing)
end

_zero_unused_elements!(X, ::UpperTriangular) = triu!(X)
_zero_unused_elements!(X, ::LowerTriangular) = tril!(X)
_zero_unused_elements!(X, ::UnitUpperTriangular) = triu!(X, 1)
_zero_unused_elements!(X, ::UnitLowerTriangular) = tril!(X, -1)

@static if VERSION >= v"1.7-"
# Force a rule around hvcat_fill as it is type unstable if the tuple is not of the same type (e.g., int, float, int, float)
function EnzymeRules.augmented_primal(config, func::Const{typeof(Base.hvcat_fill!)}, ::Type{RT}, out::Annotation{AT}, inp::Annotation{BT}) where {RT, AT <: Array, BT <: Tuple}
    primal = if EnzymeRules.needs_primal(config)
        out.val
    else
        nothing
    end
    shadow = if EnzymeRules.needs_shadow(config)
        out.dval
    else
        nothing
    end
    func.val(out.val, inp.val)
    return EnzymeRules.AugmentedReturn(primal, shadow, nothing)
end

function EnzymeRules.reverse(config, func::Const{typeof(Base.hvcat_fill!)}, ::Type{RT}, _, out::Annotation{AT}, inp::Annotation{BT}) where {RT, AT <: Array, BT <: Tuple}
    nr, nc = size(out.val,1), size(out.val,2)
    for b in 1:EnzymeRules.width(config)
        da = if EnzymeRules.width(config) == 1
            out.dval
        else
            out.dval[b]
        end
        i = 1
        j = 1
        if (typeof(inp) <: Active)
            dinp = ntuple(Val(length(inp.val))) do k
                Base.@_inline_meta
                res = da[i, j]
                da[i, j] = 0
                j += 1
                if j == nc+1
                    i += 1
                    j = 1
                end
                T = BT.parameters[k]
                if T <: AbstractFloat
                    T(res)
                else
                    T(0)
                end
            end
            return (nothing, dinp)::Tuple{Nothing, BT}
        end
    end
    return (nothing, nothing)
end
end

function EnzymeRules.forward(
        ::Const{typeof(sort!)},
        RT::Type{<:Union{Const, DuplicatedNoNeed, Duplicated}},
        xs::Duplicated{T};
        kwargs...
    ) where {T <: AbstractArray{<:AbstractFloat}}
    inds = sortperm(xs.val; kwargs...)
    xs.val .= xs.val[inds]
    xs.dval .= xs.dval[inds]
    if RT <: Const
        return xs.val
    elseif RT <: DuplicatedNoNeed
        return xs.dval
    else
        return xs
    end
end

function EnzymeRules.forward(
        ::Const{typeof(sort!)},
        RT::Type{<:Union{Const, BatchDuplicatedNoNeed, BatchDuplicated}},
        xs::BatchDuplicated{T, N};
        kwargs...
    ) where {T <: AbstractArray{<:AbstractFloat}, N}
    inds = sortperm(xs.val; kwargs...)
    xs.val .= xs.val[inds]
    for i in 1:N
        xs.dval[i] .= xs.dval[i][inds]
    end
    if RT <: Const
        return xs.val
    elseif RT <: BatchDuplicatedNoNeed
        return xs.dval
    else
        return xs
    end
end


function EnzymeRules.augmented_primal(
        config::EnzymeRules.ConfigWidth{1},
        ::Const{typeof(sort!)},
        RT::Type{<:Union{Const, DuplicatedNoNeed, Duplicated}},
        xs::Duplicated{T};
        kwargs...
    ) where {T <: AbstractArray{<:AbstractFloat}}
    inds = sortperm(xs.val; kwargs...)
    xs.val .= xs.val[inds]
    xs.dval .= xs.dval[inds]
    if EnzymeRules.needs_primal(config)
        primal = xs.val
    else
        primal = nothing
    end
    if RT <: Const
        shadow = nothing
    else
        shadow = xs.dval
    end
    return EnzymeRules.AugmentedReturn(primal, shadow, inds)
end

function EnzymeRules.reverse(
        config::EnzymeRules.ConfigWidth{1},
        ::Const{typeof(sort!)},
        RT::Type{<:Union{Const, DuplicatedNoNeed, Duplicated}},
        tape,
        xs::Duplicated{T};
        kwargs...,
    ) where {T <: AbstractArray{<:AbstractFloat}}
    inds = tape
    back_inds = sortperm(inds)
    xs.dval .= xs.dval[back_inds]
    return (nothing,)
end

function EnzymeRules.forward(
        ::Const{typeof(partialsort!)},
        RT::Type{<:Union{Const, DuplicatedNoNeed, Duplicated}},
        xs::Duplicated{T},
        k::Const{<:Union{Integer, OrdinalRange}};
        kwargs...
    ) where {T <: AbstractArray{<:AbstractFloat}}
    kv = k.val
    inds = collect(eachindex(xs.val))
    partialsortperm!(inds, xs.val, kv; kwargs...)
    xs.val .= xs.val[inds]
    xs.dval .= xs.dval[inds]
    if RT <: Const
        return kv isa Integer ? xs.val[kv] : view(xs.val, kv)
    elseif RT <: DuplicatedNoNeed
        return kv isa Integer ? xs.dval[kv] : view(xs.dval, kv)
    else
        if kv isa Integer
            return Duplicated(xs.val[kv], xs.dval[kv])
        else
            return Duplicated(view(xs.val, kv), view(xs.dval, kv))
        end
    end
end

function EnzymeRules.forward(
        ::Const{typeof(partialsort!)},
        RT::Type{<:Union{Const, BatchDuplicatedNoNeed, BatchDuplicated}},
        xs::BatchDuplicated{T, N},
        k::Const{<:Union{Integer, OrdinalRange}};
        kwargs...
    ) where {T <: AbstractArray{<:AbstractFloat}, N}
    kv = k.val
    inds = collect(eachindex(xs.val))
    partialsortperm!(inds, xs.val, kv; kwargs...)
    xs.val .= xs.val[inds]
    for i in 1:N
        xs.dval[i] .= xs.dval[i][inds]
    end
    if RT <: Const
        return kv isa Integer ? xs.val[kv] : view(xs.val, kv)
    elseif RT <: BatchDuplicatedNoNeed
        if kv isa Integer
            return ntuple(i -> xs.dval[i][kv], N)
        else
            return ntuple(i -> view(xs.dval[i], kv), N)
        end
    else
        if kv isa Integer
            return BatchDuplicated(xs.val[kv], ntuple(i -> xs.dval[i][kv], N))
        else
            return BatchDuplicated(view(xs.val, kv), ntuple(i -> view(xs.dval[i], kv), N))
        end
    end
end

function EnzymeRules.augmented_primal(
        config::EnzymeRules.ConfigWidth{1},
        ::Const{typeof(partialsort!)},
        RT::Type{<:Union{Const, Active, DuplicatedNoNeed, Duplicated}},
        xs::Duplicated{T},
        k::Const{<:Union{Integer, OrdinalRange}};
        kwargs...
    ) where {T <: AbstractArray{<:AbstractFloat}}
    kv = k.val
    inds = collect(eachindex(xs.val))
    partialsortperm!(inds, xs.val, kv; kwargs...)
    xs.val .= xs.val[inds]
    xs.dval .= xs.dval[inds]
    if EnzymeRules.needs_primal(config)
        primal = kv isa Integer ? xs.val[kv] : view(xs.val, kv)
    else
        primal = nothing
    end
    if RT <: Const || RT <: Active
        shadow = nothing
    else
        shadow = kv isa Integer ? xs.dval[kv] : view(xs.dval, kv)
    end
    return EnzymeRules.AugmentedReturn(primal, shadow, inds)
end

function EnzymeRules.reverse(
        config::EnzymeRules.ConfigWidth{1},
        ::Const{typeof(partialsort!)},
        dret::Union{Active, Type{<:Union{Const, Active, DuplicatedNoNeed, Duplicated}}},
        tape,
        xs::Duplicated{T},
        k::Const{<:Union{Integer, OrdinalRange}};
        kwargs...,
    ) where {T <: AbstractArray{<:AbstractFloat}}
    inds = tape
    kv = k.val
    if dret isa Active
        if kv isa Integer
            xs.dval[kv] += dret.val
        else
            xs.dval[kv] .+= dret.val
        end
    end
    back_inds = sortperm(inds)
    xs.dval .= xs.dval[back_inds]
    return (nothing, nothing)
end

<<<<<<< HEAD
function EnzymeRules.forward(::Const{typeof(cholesky)}, RT::Type, A; kwargs...)
    fact = cholesky(A.val; kwargs...)
    if RT <: Const
        return fact
    else
        N = width(RT)

        dA = if isa(A, Const)
            ntuple(Val(N)) do i
                Base.@_inline_meta
                return zero(A.val)
            end
        else
            N == 1 ? (A.dval,) : A.dval
        end

        dfact = ntuple(Val(N)) do i
            Base.@_inline_meta
            return _cholesky_forward(fact, dA[i])
        end

        if (RT <: DuplicatedNoNeed) || (RT <: BatchDuplicatedNoNeed)
            return dfact
        elseif RT <: Duplicated
            return Duplicated(fact, dfact[1])
        else
            return BatchDuplicated(fact, dfact)
        end
    end
end

function _cholesky_forward(C::Cholesky, Ȧ)
    # Computes the cholesky forward mode update rule
    # C.f. eq. 8 in https://arxiv.org/pdf/1602.07527.pdf
    if C.uplo === 'U'
        U = C.U
        U̇ = Ȧ / U
        ldiv!(U', U̇)
        idx = diagind(U̇)
        U̇[idx] ./= 2
        triu!(U̇)
        rmul!(U̇, U)
        U̇ .+= UpperTriangular(Ȧ)' .- Diagonal(Ȧ) # correction for unused triangle
        return Cholesky(U̇, 'U', C.info)
    else
        L = C.L
        L̇ = L \ Ȧ
        rdiv!(L̇, L')
        idx = diagind(L̇)
        L̇[idx] ./= 2
        tril!(L̇)
        lmul!(L, L̇)
        L̇ .+= LowerTriangular(Ȧ)' .- Diagonal(Ȧ) # correction for unused triangle
        return Cholesky(L̇, 'L', C.info)
    end
end

=======
# y = inv(A) B
# dY = inv(A) [ dB - dA y ]
# ->
# B(out) = inv(A) B(in)
# dB(out) = inv(A) [ dB(in) - dA B(out) ]
>>>>>>> c799584d
function EnzymeRules.forward(func::Const{typeof(ldiv!)},
                             RT::Type{<:Union{Const,Duplicated,BatchDuplicated}},
                             fact::Annotation{<:Cholesky},
                             B::Annotation{<:AbstractVecOrMat};
                             kwargs...)
    if B isa Const
        return func.val(fact.val, B.val; kwargs...)
    else
        N = width(B)
        retval = B.val

        L = fact.val.L
        U = fact.val.U

        ldiv!(L, B.val)
<<<<<<< HEAD
        for b in 1:N
=======
        ntuple(Val(N)) do b
            Base.@_inline_meta
>>>>>>> c799584d
            dB = N == 1 ? B.dval : B.dval[b]
            if !(fact isa Const)
                dL = N == 1 ? fact.dval.L : fact.dval[b].L
                mul!(dB, dL, B.val, -1, 1)
            end
            ldiv!(L, dB)
<<<<<<< HEAD
        end
        ldiv!(U, B.val)
        for b in 1:N
            dB = N == 1 ? B.dval : B.dval[b]
            if !(fact isa Const)
                dU = N == 1 ? fact.dval.U : fact.dval[b].U
                mul!(dB, dU, B.val, -1, 1)
            end
            ldiv!(U, dB)
=======
>>>>>>> c799584d
        end

        ldiv!(U, B.val)
        dretvals = ntuple(Val(N)) do b
            Base.@_inline_meta
            dB = N == 1 ? B.dval : B.dval[b]
<<<<<<< HEAD
=======
            if !(fact isa Const)
                dU = N == 1 ? fact.dval.U : fact.dval[b].U
                mul!(dB, dU, B.val, -1, 1)
            end
            ldiv!(U, dB)
>>>>>>> c799584d
            return dB
        end

        if RT <: Const
            return retval
        elseif RT <: DuplicatedNoNeed
            return dretvals[1]
        elseif RT <: Duplicated
            return Duplicated(retval, dretvals[1])
        elseif RT <: BatchDuplicatedNoNeed
            return dretvals
        else
            return BatchDuplicated(retval, dretvals)
        end
    end
end

<<<<<<< HEAD
function EnzymeRules.augmented_primal(config,
                                      func::Const{typeof(cholesky)},
                                      RT::Type,
                                      A::Annotation{<:Union{Matrix,
                                                            LinearAlgebra.RealHermSymComplexHerm}};
                                      kwargs...)
    fact = if EnzymeRules.needs_primal(config) || !(RT <: Const)
        cholesky(A.val; kwargs...)
    else
        nothing
    end

    fact_returned = EnzymeRules.needs_primal(config) ? fact : nothing

    # dfact would be a dense matrix, prepare buffer
    dfact = if RT <: Const
        nothing
    else
        if EnzymeRules.width(config) == 1
            Enzyme.make_zero(fact)
        else
            ntuple(Val(EnzymeRules.width(config))) do i
                Base.@_inline_meta
                return Enzyme.make_zero(fact)
            end
        end
    end

    cache = isa(A, Const) ? nothing : (fact, dfact)
    return EnzymeRules.AugmentedReturn(fact_returned, dfact, cache)
end

function EnzymeRules.reverse(config,
                             ::Const{typeof(cholesky)},
                             RT::Type,
                             cache,
                             A::Annotation{<:Union{Matrix,
                                                   LinearAlgebra.RealHermSymComplexHerm}};
                             kwargs...)
    if !(RT <: Const) && !isa(A, Const)
        fact, dfact = cache
        dAs = EnzymeRules.width(config) == 1 ? (A.dval,) : A.dval
        dfacts = EnzymeRules.width(config) == 1 ? (dfact,) : dfact

        for (dA, dfact) in zip(dAs, dfacts)
            _dA = dA isa LinearAlgebra.RealHermSymComplexHerm ? dA.data : dA
            if _dA !== dfact.factors
                Ā = _cholesky_pullback_shared_code(fact, dfact)
                _dA .+= Ā
                dfact.factors .= 0
            end
        end
    end
    return (nothing,)
end

# Adapted from ChainRules.jl
# MIT "Expat" License
# Copyright (c) 2018: Jarrett Revels.
# https://github.com/JuliaDiff/ChainRules.jl/blob/9f1817a22404259113e230bef149a54d379a660b/src/rulesets/LinearAlgebra/factorization.jl#L507-L528
function _cholesky_pullback_shared_code(C, ΔC)
    Δfactors = ΔC.factors
    Ā = similar(C.factors)
    if C.uplo === 'U'
        U = C.U
        Ū = ΔC.U
        Ū = eltype(U) <: Real ? real(UpperTriangular(Δfactors)) : UpperTriangular(Δfactors)
        mul!(Ā, Ū, U')
        LinearAlgebra.copytri!(Ā, 'U', true)
        eltype(Ā) <: Real || _realifydiag!(Ā)
        ldiv!(U, Ā)
        rdiv!(Ā, U')
        Ā .+= tril!(ΔC.factors, -1)' # correction for unused triangle
        triu!(Ā)
    else  # C.uplo === 'L'
        L = C.L
        L̄ = ΔC.L
        L̄ = eltype(L) <: Real ? real(LowerTriangular(Δfactors)) : LowerTriangular(Δfactors)
        mul!(Ā, L', L̄)
        LinearAlgebra.copytri!(Ā, 'L', true)
        eltype(Ā) <: Real || _realifydiag!(Ā)
        rdiv!(Ā, L)
        ldiv!(L', Ā)
        Ā .+= triu!(ΔC.factors, 1)' # correction for unused triangle
        tril!(Ā)
    end
    idx = diagind(Ā)
    @views Ā[idx] .= real.(Ā[idx]) ./ 2
    return Ā
end

function _realifydiag!(A)
    for i in diagind(A)
        @inbounds A[i] = real(A[i])
    end
    return A
end

function EnzymeRules.augmented_primal(config,
                                      func::Const{typeof(ldiv!)},
                                      RT::Type{<:Union{Const,DuplicatedNoNeed,Duplicated,
                                                       BatchDuplicatedNoNeed,
                                                       BatchDuplicated}},
                                      A::Annotation{<:Cholesky},
                                      B::Union{Const,DuplicatedNoNeed,Duplicated,
                                               BatchDuplicatedNoNeed,BatchDuplicated};
                                      kwargs...)
    cache_B = if !isa(A, Const) && !isa(B, Const)
        copy(B.val)
    else
        nothing
    end

    cache_A = if !isa(B, Const)
        EnzymeRules.overwritten(config)[2] ? copy(A.val) : A.val
    else
        nothing
    end

    primal = EnzymeRules.needs_primal(config) ? B.val : nothing
    shadow = EnzymeRules.needs_shadow(config) ? B.dval : nothing
    func.val(A.val, B.val; kwargs...)
    return EnzymeRules.AugmentedReturn(primal, shadow, (cache_A, cache_B))
end

function EnzymeRules.reverse(config,
                             func::Const{typeof(ldiv!)},
                             dret,
                             cache,
                             A::Annotation{<:Cholesky},
                             B::Union{Const,DuplicatedNoNeed,Duplicated,
                                      BatchDuplicatedNoNeed,BatchDuplicated};
                             kwargs...)
    if !isa(B, Const)
        (cache_A, cache_B) = cache
        U = cache_A.U
        Z = isa(A, Const) ? nothing : U' \ cache_B
        Y = isa(A, Const) ? nothing : U \ Z
        for b in 1:EnzymeRules.width(config)
            dB = EnzymeRules.width(config) == 1 ? B.dval : B.dval[b]
            dZ = U' \ dB
            func.val(cache_A, dB; kwargs...)
            if !isa(A, Const)
                ∂B = U \ dZ
                Ā = -dZ * Y' - Z * ∂B'
                dA = EnzymeRules.width(config) == 1 ? A.dval : A.dval[b]
                if A.val.uplo === 'U'
                    dA.factors .+= UpperTriangular(Ā)
                else
                    dA.factors .+= LowerTriangular(Ā')
                end

            end
        end
    end
    return (nothing, nothing)
end
=======

# y=inv(A) B
#   dA −= z y^T
#   dB += z, where  z = inv(A^T) dy
# ->
#
# B(out)=inv(A) B(in)
#   dA −= z B(out)^T
#   dB = z, where  z = inv(A^T) dB
# function EnzymeRules.augmented_primal(
#         config,
#         func::Const{typeof(ldiv!)},
#         RT::Type{<:Union{Const, DuplicatedNoNeed, Duplicated, BatchDuplicatedNoNeed, BatchDuplicated}},
# 
#         A::Annotation{<:Cholesky},
#         B::Union{Const, DuplicatedNoNeed, Duplicated, BatchDuplicatedNoNeed, BatchDuplicated};
#         kwargs...
# )
#     func.val(A.val, B.val; kwargs...)
# 
#     cache_Bout = if !isa(A, Const) && !isa(B, Const)
#         if EnzymeRules.overwritten(config)[3]
#             copy(B.val)
#         else
#             B.val
#         end
#     else
#         nothing
#     end
# 
#     cache_A = if !isa(B, Const)
#         if EnzymeRules.overwritten(config)[2]
#             copy(A.val)
#         else
#             A.val
#         end
#     else
#         nothing
#     end
# 
#     primal = if EnzymeRules.needs_primal(config)
#         B.val
#     else
#         nothing
#     end
# 
#     shadow = if EnzymeRules.needs_shadow(config)
#         B.dval
#     else
#         nothing
#     end
# 
#     return EnzymeRules.AugmentedReturn(primal, shadow, (cache_A, cache_Bout))
# end
# 
# function EnzymeRules.reverse(
#     config,
#     func::Const{typeof(ldiv!)},
#     dret,
#     cache,
#     A::Annotation{<:Cholesky},
#     B::Union{Const, DuplicatedNoNeed, Duplicated, BatchDuplicatedNoNeed, BatchDuplicated};
#     kwargs...
# )
#     if !isa(B, Const)
# 
#         (cache_A, cache_Bout) = cache
# 
#         for b in 1:EnzymeRules.width(config)
# 
#             dB = EnzymeRules.width(config) == 1 ? B.dval : B.dval[b]
# 
#             #   dB = z, where  z = inv(A^T) dB
#             #   dA −= z B(out)^T
# 
#             func.val(cache_A, dB; kwargs...)
#             if !isa(A, Const)
#                 dA = EnzymeRules.width(config) == 1 ? A.dval : A.dval[b]
#                 mul!(dA.factors, dB, transpose(cache_Bout), -1, 1)
#             end
#         end
#     end
# 
#     return (nothing, nothing)
# end
>>>>>>> c799584d
<|MERGE_RESOLUTION|>--- conflicted
+++ resolved
@@ -748,7 +748,6 @@
     return (nothing, nothing)
 end
 
-<<<<<<< HEAD
 function EnzymeRules.forward(::Const{typeof(cholesky)}, RT::Type, A; kwargs...)
     fact = cholesky(A.val; kwargs...)
     if RT <: Const
@@ -806,13 +805,6 @@
     end
 end
 
-=======
-# y = inv(A) B
-# dY = inv(A) [ dB - dA y ]
-# ->
-# B(out) = inv(A) B(in)
-# dB(out) = inv(A) [ dB(in) - dA B(out) ]
->>>>>>> c799584d
 function EnzymeRules.forward(func::Const{typeof(ldiv!)},
                              RT::Type{<:Union{Const,Duplicated,BatchDuplicated}},
                              fact::Annotation{<:Cholesky},
@@ -828,19 +820,13 @@
         U = fact.val.U
 
         ldiv!(L, B.val)
-<<<<<<< HEAD
         for b in 1:N
-=======
-        ntuple(Val(N)) do b
-            Base.@_inline_meta
->>>>>>> c799584d
             dB = N == 1 ? B.dval : B.dval[b]
             if !(fact isa Const)
                 dL = N == 1 ? fact.dval.L : fact.dval[b].L
                 mul!(dB, dL, B.val, -1, 1)
             end
             ldiv!(L, dB)
-<<<<<<< HEAD
         end
         ldiv!(U, B.val)
         for b in 1:N
@@ -850,22 +836,12 @@
                 mul!(dB, dU, B.val, -1, 1)
             end
             ldiv!(U, dB)
-=======
->>>>>>> c799584d
         end
 
         ldiv!(U, B.val)
         dretvals = ntuple(Val(N)) do b
             Base.@_inline_meta
             dB = N == 1 ? B.dval : B.dval[b]
-<<<<<<< HEAD
-=======
-            if !(fact isa Const)
-                dU = N == 1 ? fact.dval.U : fact.dval[b].U
-                mul!(dB, dU, B.val, -1, 1)
-            end
-            ldiv!(U, dB)
->>>>>>> c799584d
             return dB
         end
 
@@ -883,7 +859,6 @@
     end
 end
 
-<<<<<<< HEAD
 function EnzymeRules.augmented_primal(config,
                                       func::Const{typeof(cholesky)},
                                       RT::Type,
@@ -1040,91 +1015,4 @@
         end
     end
     return (nothing, nothing)
-end
-=======
-
-# y=inv(A) B
-#   dA −= z y^T
-#   dB += z, where  z = inv(A^T) dy
-# ->
-#
-# B(out)=inv(A) B(in)
-#   dA −= z B(out)^T
-#   dB = z, where  z = inv(A^T) dB
-# function EnzymeRules.augmented_primal(
-#         config,
-#         func::Const{typeof(ldiv!)},
-#         RT::Type{<:Union{Const, DuplicatedNoNeed, Duplicated, BatchDuplicatedNoNeed, BatchDuplicated}},
-# 
-#         A::Annotation{<:Cholesky},
-#         B::Union{Const, DuplicatedNoNeed, Duplicated, BatchDuplicatedNoNeed, BatchDuplicated};
-#         kwargs...
-# )
-#     func.val(A.val, B.val; kwargs...)
-# 
-#     cache_Bout = if !isa(A, Const) && !isa(B, Const)
-#         if EnzymeRules.overwritten(config)[3]
-#             copy(B.val)
-#         else
-#             B.val
-#         end
-#     else
-#         nothing
-#     end
-# 
-#     cache_A = if !isa(B, Const)
-#         if EnzymeRules.overwritten(config)[2]
-#             copy(A.val)
-#         else
-#             A.val
-#         end
-#     else
-#         nothing
-#     end
-# 
-#     primal = if EnzymeRules.needs_primal(config)
-#         B.val
-#     else
-#         nothing
-#     end
-# 
-#     shadow = if EnzymeRules.needs_shadow(config)
-#         B.dval
-#     else
-#         nothing
-#     end
-# 
-#     return EnzymeRules.AugmentedReturn(primal, shadow, (cache_A, cache_Bout))
-# end
-# 
-# function EnzymeRules.reverse(
-#     config,
-#     func::Const{typeof(ldiv!)},
-#     dret,
-#     cache,
-#     A::Annotation{<:Cholesky},
-#     B::Union{Const, DuplicatedNoNeed, Duplicated, BatchDuplicatedNoNeed, BatchDuplicated};
-#     kwargs...
-# )
-#     if !isa(B, Const)
-# 
-#         (cache_A, cache_Bout) = cache
-# 
-#         for b in 1:EnzymeRules.width(config)
-# 
-#             dB = EnzymeRules.width(config) == 1 ? B.dval : B.dval[b]
-# 
-#             #   dB = z, where  z = inv(A^T) dB
-#             #   dA −= z B(out)^T
-# 
-#             func.val(cache_A, dB; kwargs...)
-#             if !isa(A, Const)
-#                 dA = EnzymeRules.width(config) == 1 ? A.dval : A.dval[b]
-#                 mul!(dA.factors, dB, transpose(cache_Bout), -1, 1)
-#             end
-#         end
-#     end
-# 
-#     return (nothing, nothing)
-# end
->>>>>>> c799584d
+end