using Random

function EnzymeRules.inactive(::typeof(Base.CoreLogging.logmsg_code), args...)
    return nothing
end
function EnzymeRules.inactive(::typeof(Base.CoreLogging.shouldlog), args...)
    return nothing
end
function EnzymeRules.inactive(::typeof(Base.CoreLogging.current_logger), args...)
    return nothing
end
function EnzymeRules.inactive(::typeof(Base.CoreLogging.current_logger_for_env), args...)
    return nothing
end
function EnzymeRules.inactive(::typeof(Base.fixup_stdlib_path), args...)
    return nothing
end
function EnzymeRules.inactive(::typeof(Base.CoreLogging.handle_message), args...)
    return nothing
end
function EnzymeRules.inactive(::typeof(Base.CoreLogging.logging_error), args...)
    return nothing
end
function EnzymeRules.inactive(::typeof(Base.to_tuple_type), args...)
    return nothing
end
function EnzymeRules.inactive(::typeof(Base.println), args...)
    return nothing
end
function EnzymeRules.inactive(::typeof(Base.print), args...)
    return nothing
end
function EnzymeRules.inactive(::typeof(Base.show), args...)
    return nothing
end
function EnzymeRules.inactive(::typeof(Base.flush), args...)
    return nothing
end
function EnzymeRules.inactive(::typeof(Base.string), args...)
    return nothing
end
function EnzymeRules.inactive(::typeof(Base.repr), args...)
    return nothing
end
function EnzymeRules.inactive(::typeof(Base.print_to_string), args...)
    return nothing
end
function EnzymeRules.inactive(::typeof(Base.Threads.threadid), args...)
    return nothing
end
function EnzymeRules.inactive(::typeof(Base.Threads.nthreads), args...)
    return nothing
end
function EnzymeRules.inactive(::typeof(Base.eps), args...)
    return nothing
end
function EnzymeRules.inactive(::typeof(Base.nextfloat), args...)
    return nothing
end
function EnzymeRules.inactive(::typeof(Base.prevfloat), args...)
    return nothing
end
function EnzymeRules.inactive(::Type{Base.Val}, args...)
    return nothing
end
function EnzymeRules.inactive(::typeof(Core.kwfunc), args...)
    return nothing
end
function EnzymeRules.inactive(::typeof(Random.rand), args...)
    return nothing
end
function EnzymeRules.inactive(::typeof(Random.rand!), args...)
    return nothing
end
function EnzymeRules.inactive(::typeof(Random.randn), args...)
    return nothing
end
function EnzymeRules.inactive(::typeof(Random.default_rng), args...)
    return nothing
end
function EnzymeRules.inactive(::typeof(Random.seed!), args...)
    return nothing
end
function EnzymeRules.inactive(::typeof(Base.thisind), args...)
    return nothing
end
function EnzymeRules.inactive(::typeof(Base.nextind), args...)
    return nothing
end
function EnzymeRules.inactive_noinl(::typeof(Core.Compiler.return_type), args...)
    return nothing
end
function EnzymeRules.inactive_noinl(::typeof(Base.Broadcast.combine_eltypes), args...)
    return nothing
end
function EnzymeRules.inactive_noinl(::typeof(Base.typejoin), args...)
    return nothing
end
function EnzymeRules.inactive_noinl(::typeof(Base.size), args...)
    return nothing
end
function EnzymeRules.inactive_noinl(::typeof(Base.setindex!), ::IdDict{K, V}, ::K, ::V) where {K, V <:Integer}
    return nothing
end

if VERSION >= v"1.9"
    Enzyme.EnzymeRules.inactive_noinl(::typeof(Core._compute_sparams), args...) = nothing
end

@inline EnzymeRules.inactive_type(v::Type{Nothing}) = true
@inline EnzymeRules.inactive_type(v::Type{Union{}}) = true
@inline EnzymeRules.inactive_type(v::Type{Char}) = true
@inline EnzymeRules.inactive_type(v::Type{T}) where {T<:Integer} = true
@inline EnzymeRules.inactive_type(v::Type{Function}) = true
@inline EnzymeRules.inactive_type(v::Type{T}) where {T<:DataType} = true
@inline EnzymeRules.inactive_type(v::Type{T}) where {T<:Module} = true
@inline EnzymeRules.inactive_type(v::Type{T}) where {T<:AbstractString} = true

@inline width(::Duplicated) = 1
@inline width(::BatchDuplicated{T, N}) where {T, N} = N
@inline width(::DuplicatedNoNeed) = 1
@inline width(::BatchDuplicatedNoNeed{T, N}) where {T, N} = N

@inline width(::Type{Duplicated{T}}) where T = 1
@inline width(::Type{BatchDuplicated{T, N}}) where {T, N} = N
@inline width(::Type{DuplicatedNoNeed{T}}) where T = 1
@inline width(::Type{BatchDuplicatedNoNeed{T, N}}) where {T, N} = N

# Note all of these forward mode definitions do not support runtime activity as
# the do not keep the primal if shadow(x.y) == primal(x.y)
function EnzymeRules.forward(::Const{typeof(Base.deepcopy)}, ::Type{<:DuplicatedNoNeed}, x::Duplicated)
    return deepcopy(x.dval)
end

function EnzymeRules.forward(::Const{typeof(Base.deepcopy)}, ::Type{<:BatchDuplicatedNoNeed}, x::BatchDuplicated{T, N}) where {T, N}
    ntuple(Val(N)) do _
        deepcopy(x.dval)
    end
end

# Deepcopy preserving the primal if runtime inactive
@inline function deepcopy_rtact(copied::RT, primal::RT, seen::IdDict, shadow::RT) where {RT <: Union{Integer, Char}}
    return Base.deepcopy_internal(shadow, seen)
end
@inline function deepcopy_rtact(copied::RT, primal::RT, seen::IdDict, shadow::RT) where {RT <: AbstractFloat}
    return Base.deepcopy_internal(shadow, seen)
end
@inline function deepcopy_rtact(copied::RT, primal::RT, seen::IdDict, shadow::RT) where {RT <: Array}
    if !haskey(seen, shadow)
        if primal === shadow
            return seen[shadow] = copied
        end
        newa = RT(undef, size(shadow))
        seen[shadow] = newa
        for i in eachindex(shadow)
            @inbounds newa[i] = deepcopy_rtact(copied[i], primal[i], seen, shadow[i])
        end
    end
    return seen[shadow]
end

function EnzymeRules.forward(func::Const{typeof(Base.deepcopy)}, ::Type{<:Duplicated}, x::Duplicated)
    primal = func.val(x.val)
    return Duplicated(primal, deepcopy_rtact(primal, x.val, IdDict(), x.dval))
end

function EnzymeRules.forward(func::Const{typeof(Base.deepcopy)}, ::Type{<:BatchDuplicated}, x::BatchDuplicated{T, N}) where {T,N}
    primal = func.val(x.val)
    return BatchDuplicated(primal, ntuple(Val(N)) do i
        deepcopy_rtact(primal, x.val, IdDict(), x.dval[i])
    end)
end

function EnzymeRules.augmented_primal(config, func::Const{typeof(Base.deepcopy)}, ::Type{RT}, x::Annotation{Ty}) where {RT, Ty}
    primal = if EnzymeRules.needs_primal(config)
        func.val(x.val)
    else
        nothing
    end

    @assert !(typeof(x) <: Active)

    source = if EnzymeRules.needs_primal(config)
        primal
    else
        x.val
    end

    shadow = ntuple(Val(EnzymeRules.width(config))) do _
        Base.@_inline_meta
        Enzyme.make_zero(source,
            #=copy_if_inactive=#Val(!EnzymeRules.needs_primal(config))
        )
    end

    if EnzymeRules.width(config) == 1
        shadow = shadow[1]
    end

    return EnzymeRules.AugmentedReturn(primal, shadow, shadow)
end


@inline function accumulate_into(into::RT, seen::IdDict, from::RT)::Tuple{RT,RT} where {RT<:Array}
    if Enzyme.Compiler.guaranteed_const(RT)
        return (into, from)
    end
    if !haskey(seen, into)
        seen[into] = (into, from)
        for i in eachindex(from)
            tup = accumulate_into(into[i], seen, from[i])
            @inbounds into[i] = tup[1]
            @inbounds from[i] = tup[2]
        end
    end
    return seen[into]
end

@inline function accumulate_into(into::RT, seen::IdDict, from::RT)::Tuple{RT,RT} where {RT<:AbstractFloat}
    if !haskey(seen, into)
        seen[into] = (into+from, RT(0))
    end
    return seen[into]
end

@inline function accumulate_into(into::RT, seen::IdDict, from::RT)::Tuple{RT,RT} where {RT}
    if Enzyme.Compiler.guaranteed_const(RT)
        return (into, from)
    end
    if !haskey(seen, into)
        throw(AssertionError("Unknown type to accumulate into: $RT"))
    end
    return seen[into]
end

function EnzymeRules.reverse(config, func::Const{typeof(Base.deepcopy)}, ::Type{RT}, shadow, x::Annotation{Ty}) where {RT, Ty}
    if EnzymeRules.width(config) == 1
        accumulate_into(x.dval, IdDict(), shadow)
    else
        for i in 1:EnzymeRules.width(config)
            accumulate_into(x.dval[i], IdDict(), shadow[i])
        end
    end

    return (nothing,)
end

@inline function pmap_fwd(idx, tapes::Vector, thunk::ThunkTy, f::F, fargs::Vararg{Annotation, N}) where {ThunkTy, F, N}
    @inbounds tapes[idx] = thunk(f, Const(idx), fargs...)[1]
end

@inline function pmap_fwd(idx, tapes::Ptr, thunk::ThunkTy, f::F, fargs::Vararg{Annotation, N}) where {ThunkTy, F, N}
    unsafe_store!(tapes, thunk(f, Const(idx), fargs...)[1], idx)
end

function EnzymeRules.augmented_primal(config, func::Const{typeof(Enzyme.pmap)}, ::Type{Const{Nothing}}, body::BodyTy, count, args::Vararg{Annotation, N}) where {BodyTy, N}

    config2 = ReverseModeSplit{false, false, EnzymeRules.width(config), EnzymeRules.overwritten(config)[2:end],InlineABI}()
    fwd_thunk, rev_thunk = autodiff_thunk(config2, BodyTy, Const, typeof(count), map(typeof, args)...)

    TapeType = EnzymeRules.tape_type(fwd_thunk)

    tapes = if Enzyme.Compiler.any_jltypes(TapeType)
        Vector{TapeType}(undef, count.val)
    else
        Base.unsafe_convert(Ptr{TapeType}, Libc.malloc(sizeof(TapeType)*count.val))
    end

    Enzyme.pmap(pmap_fwd, count.val, tapes, fwd_thunk, body, args...)
    return EnzymeRules.AugmentedReturn(nothing, nothing, tapes)
end

@inline function pmap_rev(idx, tapes::Vector, thunk::ThunkTy, f::F, fargs::Vararg{Annotation, N}) where {ThunkTy, F, N}
    thunk(f, Const(idx), fargs..., @inbounds tapes[idx])
end

@inline function pmap_rev(idx, tapes::Ptr, thunk::ThunkTy, f::F, fargs::Vararg{Annotation, N}) where {ThunkTy, F, N}
    thunk(f, Const(idx), fargs..., unsafe_load(tapes, idx))
end

function EnzymeRules.reverse(config, func::Const{typeof(Enzyme.pmap)}, ::Type{Const{Nothing}}, tapes, body::BodyTy, count, args::Vararg{Annotation, N}) where {BodyTy, N}

    config2 = ReverseModeSplit{false, false, EnzymeRules.width(config), EnzymeRules.overwritten(config)[2:end],InlineABI}()
    fwd_thunk, rev_thunk =  autodiff_thunk(config2, BodyTy, Const, typeof(count), map(typeof, args)...)

    Enzyme.pmap(pmap_rev, count.val, tapes, rev_thunk, body, args...)

    TapeType = EnzymeRules.tape_type(fwd_thunk)

    if !Enzyme.Compiler.any_jltypes(TapeType)
        Libc.free(tapes)
    end

    return ntuple(Val(2+length(args))) do _
        Base.@_inline_meta
        nothing
    end
end



# From LinearAlgebra ~/.julia/juliaup/julia-1.10.0-beta3+0.x64.apple.darwin14/share/julia/stdlib/v1.10/LinearAlgebra/src/generic.jl:1110
@inline function compute_lu_cache(cache_A::AT, b::BT) where {AT, BT}
    LinearAlgebra.require_one_based_indexing(cache_A, b)
    m, n = size(cache_A)

    if m == n
        if LinearAlgebra.istril(cache_A)
            if LinearAlgebra.istriu(cache_A)
                return LinearAlgebra.Diagonal(cache_A)
            else
                return LinearAlgebra.LowerTriangular(cache_A)
            end
        elseif LinearAlgebra.istriu(cache_A)
            return LinearAlgebra.UpperTriangular(cache_A)
        else
            return LinearAlgebra.lu(cache_A)
        end
    end
    return LinearAlgebra.qr(cache_A, ColumnNorm())
end

# y=inv(A) B
#   dA −= z y^T
#   dB += z, where  z = inv(A^T) dy
function EnzymeRules.augmented_primal(config, func::Const{typeof(\)}, ::Type{RT}, A::Annotation{AT}, b::Annotation{BT}) where {RT, AT <: Array, BT <: Array}

    cache_A = if EnzymeRules.overwritten(config)[2]
        copy(A.val)
    else
        A.val
    end

    cache_A = compute_lu_cache(cache_A, b.val)

    res = (cache_A \ b.val)::eltype(RT)

    dres = if EnzymeRules.width(config) == 1
        zero(res)
    else
        ntuple(Val(EnzymeRules.width(config))) do i
            Base.@_inline_meta
            zero(res)
        end
    end

    retres = if EnzymeRules.needs_primal(config)
        res
    else
        nothing
    end

    cache_res = if EnzymeRules.needs_primal(config)
        copy(res)
    else
        res
    end

    cache_b = if EnzymeRules.overwritten(config)[3]
        copy(b.val)
    else
        nothing
    end

@static if VERSION < v"1.8.0"
    UT = Union{
        LinearAlgebra.Diagonal{eltype(AT), BT},
        LinearAlgebra.LowerTriangular{eltype(AT), AT},
        LinearAlgebra.UpperTriangular{eltype(AT), AT},
        LinearAlgebra.LU{eltype(AT), AT},
        LinearAlgebra.QRCompactWY{eltype(AT), AT}
    }
else
    UT = Union{
        LinearAlgebra.Diagonal{eltype(AT), BT},
        LinearAlgebra.LowerTriangular{eltype(AT), AT},
        LinearAlgebra.UpperTriangular{eltype(AT), AT},
        LinearAlgebra.LU{eltype(AT), AT, Vector{Int}},
        LinearAlgebra.QRPivoted{eltype(AT), AT, BT, Vector{Int}}
    }
end

    cache = NamedTuple{(Symbol("1"),Symbol("2"), Symbol("3"), Symbol("4")), Tuple{typeof(res), typeof(dres), UT, typeof(cache_b)}}(
        (cache_res, dres, cache_A, cache_b)
    )

    return EnzymeRules.AugmentedReturn{typeof(retres), typeof(dres), typeof(cache)}(retres, dres, cache)
end

function EnzymeRules.reverse(config, func::Const{typeof(\)}, ::Type{RT}, cache, A::Annotation{<:Array}, b::Annotation{<:Array}) where RT

    y, dys, cache_A, cache_b = cache

    if !EnzymeRules.overwritten(config)[3]
        cache_b = b.val
    end

    if EnzymeRules.width(config) == 1
        dys = (dys,)
    end

    dAs = if EnzymeRules.width(config) == 1
        if typeof(A) <: Const
            (nothing,)
        else
            (A.dval,)
        end
    else
        if typeof(A) <: Const
            ntuple(Val(EnzymeRules.width(config))) do i
                Base.@_inline_meta
                nothing
            end
        else
            A.dval
        end
    end

    dbs = if EnzymeRules.width(config) == 1
        if typeof(b) <: Const
            (nothing,)
        else
            (b.dval,)
        end
    else
        if typeof(b) <: Const
            ntuple(Val(EnzymeRules.width(config))) do i
                Base.@_inline_meta
                nothing
            end
        else
            b.dval
        end
    end

    for (dA, db, dy) in zip(dAs, dbs, dys)
        z = transpose(cache_A) \ dy
        if !(typeof(A) <: Const)
            dA .-= z * transpose(y)
        end
        if !(typeof(b) <: Const)
            db .+= z
        end
        dy .= eltype(dy)(0)
    end

    return (nothing,nothing)
end

@static if VERSION >= v"1.7-"
# Force a rule around hvcat_fill as it is type unstable if the tuple is not of the same type (e.g., int, float, int, float)
function EnzymeRules.augmented_primal(config, func::Const{typeof(Base.hvcat_fill!)}, ::Type{RT}, out::Annotation{AT}, inp::Annotation{BT}) where {RT, AT <: Array, BT <: Tuple}
    primal = if EnzymeRules.needs_primal(config)
        out.val
    else
        nothing
    end
    shadow = if EnzymeRules.needs_shadow(config)
        out.dval
    else
        nothing
    end
    func.val(out.val, inp.val)
    return EnzymeRules.AugmentedReturn(primal, shadow, nothing)
end

function EnzymeRules.reverse(config, func::Const{typeof(Base.hvcat_fill!)}, ::Type{RT}, _, out::Annotation{AT}, inp::Annotation{BT}) where {RT, AT <: Array, BT <: Tuple}
    nr, nc = size(out.val,1), size(out.val,2)
    for b in 1:EnzymeRules.width(config)
        da = if EnzymeRules.width(config) == 1
            out.dval
        else
            out.dval[b]
        end
        i = 1
        j = 1
        if (typeof(inp) <: Active)
            dinp = ntuple(Val(length(inp.val))) do k
                Base.@_inline_meta
                res = da[i, j]
                da[i, j] = 0
                j += 1
                if j == nc+1
                    i += 1
                    j = 1
                end
                T = BT.parameters[k]
                if T <: AbstractFloat
                    T(res)
                else
                    T(0)
                end
            end
            return (nothing, dinp)::Tuple{Nothing, BT}
        end
    end
    return (nothing, nothing)
end
end

function EnzymeRules.forward(
        ::Const{typeof(sort!)},
        RT::Type{<:Union{Const, DuplicatedNoNeed, Duplicated}},
        xs::Duplicated{T};
        kwargs...
    ) where {T <: AbstractArray{<:AbstractFloat}}
    inds = sortperm(xs.val; kwargs...)
    xs.val .= xs.val[inds]
    xs.dval .= xs.dval[inds]
    if RT <: Const
        return xs.val
    elseif RT <: DuplicatedNoNeed
        return xs.dval
    else
        return xs
    end
end

function EnzymeRules.forward(
        ::Const{typeof(sort!)},
        RT::Type{<:Union{Const, BatchDuplicatedNoNeed, BatchDuplicated}},
        xs::BatchDuplicated{T, N};
        kwargs...
    ) where {T <: AbstractArray{<:AbstractFloat}, N}
    inds = sortperm(xs.val; kwargs...)
    xs.val .= xs.val[inds]
    for i in 1:N
        xs.dval[i] .= xs.dval[i][inds]
    end
    if RT <: Const
        return xs.val
    elseif RT <: BatchDuplicatedNoNeed
        return xs.dval
    else
        return xs
    end
end


function EnzymeRules.augmented_primal(
        config::EnzymeRules.ConfigWidth{1},
        ::Const{typeof(sort!)},
        RT::Type{<:Union{Const, DuplicatedNoNeed, Duplicated}},
        xs::Duplicated{T};
        kwargs...
    ) where {T <: AbstractArray{<:AbstractFloat}}
    inds = sortperm(xs.val; kwargs...)
    xs.val .= xs.val[inds]
    xs.dval .= xs.dval[inds]
    if EnzymeRules.needs_primal(config)
        primal = xs.val
    else
        primal = nothing
    end
    if RT <: Const
        shadow = nothing
    else
        shadow = xs.dval
    end
    return EnzymeRules.AugmentedReturn(primal, shadow, inds)
end

function EnzymeRules.reverse(
        config::EnzymeRules.ConfigWidth{1},
        ::Const{typeof(sort!)},
        RT::Type{<:Union{Const, DuplicatedNoNeed, Duplicated}},
        tape,
        xs::Duplicated{T};
        kwargs...,
    ) where {T <: AbstractArray{<:AbstractFloat}}
    inds = tape
    back_inds = sortperm(inds)
    xs.dval .= xs.dval[back_inds]
    return (nothing,)
end

function EnzymeRules.forward(::Const{typeof(cholesky)}, RT::Type, A; kwargs...)
    fact = cholesky(A.val; kwargs...)
    if RT <: Const
        return fact
    else
        N = width(RT)

        invL = inv(fact.L)

        dA = if isa(A, Const)
            ntuple(Val(N)) do i
                Base.@_inline_meta
                zeros(A.val)
            end
        else
            if N == 1
                (A.dval,)
            else
                A.dval
            end
        end

        dfact = ntuple(Val(N)) do i
            Base.@_inline_meta
            Cholesky(
                Matrix(fact.L * LowerTriangular(invL * dA[i] * invL' * 0.5 * I)), 'L', 0
            )
        end

        if (RT <: DuplicatedNoNeed) || (RT <: BatchDuplicatedNoNeed)
            return dfact
        elseif RT <: Duplicated
            return Duplicated(fact, dfact[1])
        else
            return BatchDuplicated(fact, dfact)
        end
    end
end

# y = inv(A) B
# dY = inv(A) [ dB - dA y ]
# ->
# B(out) = inv(A) B(in)
# dB(out) = inv(A) [ dB(in) - dA B(out) ]
function EnzymeRules.forward(
        func::Const{typeof(ldiv!)},
        RT::Type,
        fact::Annotation{<:Cholesky},
        B::Union{Const{<:AbstractVecOrMat}, DuplicatedNoNeed{<:AbstractVecOrMat}, Duplicated{<:AbstractVecOrMat}, BatchDuplicatedNoNeed{<:AbstractVecOrMat}, BatchDuplicated{<:AbstractVecOrMat}};
        kwargs...
)
    if isa(B, Const)
        @assert (RT <: Const)
        return ldiv!(fact.val, B.val; kwargs...)
    else
        N = width(B)

        @assert !isa(B, Const)

        retval = if !isa(fact, Const) || (RT <: Const) || (RT <: Duplicated) || (RT <: BatchDuplicated)
            ldiv!(fact.val, B.val; kwargs...)
        else
            nothing
        end

        dretvals = ntuple(Val(N)) do b
            Base.@_inline_meta

            dB = if N == 1
                B.dval
            else
                B.dval[b]
            end

            if !isa(fact, Const)

                dfact = if N == 1
                    fact.dval
                else
                    fact.dval[b]
                end
                
                tmp = dfact.U * retval
                mul!(dB, dfact.L, tmp, -1, 1)
            end

            ldiv!(fact.val, dB; kwargs...)
        end

        if RT <: Const
            return retval
        elseif RT <: DuplicatedNoNeed
            return dretvals[1]
        elseif RT <: Duplicated
            return Duplicated(retval, dretvals[1])
        elseif RT <: BatchDuplicatedNoNeed
            return dretvals
        else
            return BatchDuplicated(retval, dretvals)
        end
    end
end

function EnzymeRules.augmented_primal(config, func::Const{typeof(cholesky)}, RT::Type, A::Annotation{AT}; kwargs...) where {AT <: Array}
    fact = if EnzymeRules.needs_primal(config)
        cholesky(A.val; kwargs...)
    else
        nothing
    end

    # dfact would be a dense matrix, prepare buffer
    dfact = if RT <: Const
        nothing
    else
        if EnzymeRules.width(config) == 1
            Enzyme.make_zero(fact)
        else
            ntuple(Val(EnzymeRules.width(config))) do i
                Base.@_inline_meta
                Enzyme.make_zero(fact)
            end
        end
    end
    cache = if isa(A, Const)
        nothing
    else
        dfact
    end

    return EnzymeRules.AugmentedReturn(fact, dfact, cache)
end

function EnzymeRules.reverse(
    config,
    ::Const{typeof(cholesky)},
    RT::Type,
    dfact,
    A::Annotation{AT};
    kwargs...) where {AT <: Array}

    if !(RT <: Const) && !isa(A, Const)
        dAs = EnzymeRules.width(config) == 1 ? (A.dval,) : A.dval
        dfacts = EnzymeRules.width(config) == 1 ? (dfact,) : dfact

        for (dA, dfact) in zip(dAs, dfacts)
            if dA !== dfact.factors
                dA .+= dfact.factors
                dfact.factors .= 0
            end
        end
    end
    return (nothing,)
end


# y=inv(A) B
#   dA −= z y^T
#   dB += z, where  z = inv(A^T) dy
# ->
#
# B(out)=inv(A) B(in)
#   dA −= z B(out)^T
#   dB = z, where  z = inv(A^T) dB
function EnzymeRules.augmented_primal(
        config,
        func::Const{typeof(ldiv!)},
        RT::Type{<:Union{Const, DuplicatedNoNeed, Duplicated, BatchDuplicatedNoNeed, BatchDuplicated}},

        A::Annotation{<:Cholesky},
        B::Union{Const{<:AbstractVecOrMat}, DuplicatedNoNeed{<:AbstractVecOrMat}, Duplicated{<:AbstractVecOrMat}, BatchDuplicatedNoNeed{<:AbstractVecOrMat}, BatchDuplicated{<:AbstractVecOrMat}};
        kwargs...
)
    ldiv!(A.val, B.val; kwargs...)

    cache_Bout = if !isa(A, Const) && !isa(B, Const)
        if EnzymeRules.overwritten(config)[3]
            copy(B.val)
        else
            B.val
        end
    else
        nothing
    end

    cache_A = if !isa(B, Const)
        if EnzymeRules.overwritten(config)[2]
            copy(A.val)
        else
            A.val
        end
    else
        nothing
    end

    primal = if EnzymeRules.needs_primal(config)
        B.val
    else
        nothing
    end

    shadow = if EnzymeRules.needs_shadow(config)
        B.dval
    else
        nothing
    end

    return EnzymeRules.AugmentedReturn(primal, shadow, (cache_A, cache_Bout))
end

function EnzymeRules.reverse(
    config,
    func::Const{typeof(ldiv!)},
    dret,
    cache,
    A::Annotation{<:Cholesky},
    B::Union{Const{<:AbstractVecOrMat}, DuplicatedNoNeed{<:AbstractVecOrMat}, Duplicated{<:AbstractVecOrMat}, BatchDuplicatedNoNeed{<:AbstractVecOrMat}, BatchDuplicated{<:AbstractVecOrMat}};
    kwargs...
)
    if !isa(B, Const)

        (cache_A, cache_Bout) = cache

        for b in 1:EnzymeRules.width(config)

            dB = EnzymeRules.width(config) == 1 ? B.dval : B.dval[b]

            #   dB = z, where  z = inv(A^T) dB
            #   dA −= z B(out)^T

<<<<<<< HEAD
            ldiv!(cache_A, dB; kwargs...)

            if !isa(A, Const)
                dA = EnzymeRules.width(config) == 1 ? A.dval : A.dval[b]
                mul!(dA.factors, dB, transpose(cache_Bout), -1, 1)
=======
            func.val(cache_A, dB, kwargs...)
            if !isa(A, Const)
                dA = EnzymeRules.width(config) == 1 ? A.dval : A.dval[b]

                if AType <: Array
                    mul!(dA, dB, transpose(cache_Bout), -1, 1)
                else
                    mul!(dA.factors, dB, transpose(cache_Bout), -1, 1)
                end
>>>>>>> 3095a4f4
            end
        end
    end

    return (nothing, nothing)
end<|MERGE_RESOLUTION|>--- conflicted
+++ resolved
@@ -803,23 +803,10 @@
             #   dB = z, where  z = inv(A^T) dB
             #   dA −= z B(out)^T
 
-<<<<<<< HEAD
             ldiv!(cache_A, dB; kwargs...)
-
             if !isa(A, Const)
                 dA = EnzymeRules.width(config) == 1 ? A.dval : A.dval[b]
                 mul!(dA.factors, dB, transpose(cache_Bout), -1, 1)
-=======
-            func.val(cache_A, dB, kwargs...)
-            if !isa(A, Const)
-                dA = EnzymeRules.width(config) == 1 ? A.dval : A.dval[b]
-
-                if AType <: Array
-                    mul!(dA, dB, transpose(cache_Bout), -1, 1)
-                else
-                    mul!(dA.factors, dB, transpose(cache_Bout), -1, 1)
-                end
->>>>>>> 3095a4f4
             end
         end
     end
