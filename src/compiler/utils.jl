--- conflicted
+++ resolved
@@ -360,51 +360,7 @@
     end
 end
 
-<<<<<<< HEAD
 Base.@nospecializeinfer function eraseInst(bb::LLVM.BasicBlock, @nospecialize(inst::LLVM.Instruction))
-=======
-@inline enum_attr_kind(kind::String) = LLVM.API.LLVMGetEnumAttributeKindForName(kind, Csize_t(length(kind)))
-
-const swiftself_kind = enum_attr_kind("swiftself")
-
-Base.@assume_effects :removable :foldable :nothrow function has_swiftself(fn::LLVM.Function)::Bool
-    for i in 1:length(LLVM.parameters(fn))
-        for attr in collect(LLVM.parameter_attributes(fn, i))
-            if attr isa LLVM.EnumAttribute
-                if kind(attr) == swiftself_kind
-                    return true
-                end
-            end
-        end
-    end
-    return false
-end
-Base.@assume_effects :removable :foldable :nothrow function has_fn_attr(fn::LLVM.Function, attr::LLVM.EnumAttribute)::Bool
-    ekind = LLVM.kind(attr)
-    for attr in collect(function_attributes(fn))
-        if attr isa LLVM.EnumAttribute
-            if kind(attr) == ekind
-                return true
-            end
-        end
-    end
-    return false
-end
-
-Base.@assume_effects :removable :foldable :nothrow function has_fn_attr(fn::LLVM.Function, attr::LLVM.StringAttribute)::Bool
-    ekind = LLVM.kind(attr)
-    for attr in collect(function_attributes(fn))
-        if attr isa LLVM.StringAttribute
-            if kind(attr) == ekind
-                return true
-            end
-        end
-    end
-    return false
-end
-
-function eraseInst(bb::LLVM.BasicBlock, @nospecialize(inst::LLVM.Instruction))
->>>>>>> 8e10a0a3
     @static if isdefined(LLVM, Symbol("erase!"))
         LLVM.erase!(inst)
     else
@@ -450,13 +406,8 @@
     NamedTuple{ntuple(Symbol, Val(length(U.parameters))),U}
 
 # recursively compute the eltype type indexed by idx[0], idx[1], ...
-<<<<<<< HEAD
-Base.@nospecializeinfer function recursive_eltype(@nospecialize(val::LLVM.Value), idxs::Vector{Cuint})
-    ty = LLVM.value_type(val)
-=======
-Base.@assume_effects :removable :foldable :nothrow function recursive_eltype(@nospecialize(val::LLVM.Value), idxs::Vector{Cuint})::LLVM.LLVMType
+Base.@nospecializeinfer Base.@assume_effects :removable :foldable :nothrow function recursive_eltype(@nospecialize(val::LLVM.Value), idxs::Vector{Cuint})::LLVM.LLVMType
     ty = LLVM.value_type(val)::LLVM.LLVMType
->>>>>>> 8e10a0a3
     for i in idxs
         if isa(ty, LLVM.ArrayType)
             ty = eltype(ty)::LLVM.LLVMType
