module Interpreter
import Enzyme: API
using Core.Compiler:
    AbstractInterpreter,
    InferenceResult,
    InferenceParams,
    InferenceState,
    OptimizationParams,
    MethodInstance
using GPUCompiler: @safe_debug
if VERSION < v"1.11.0-DEV.1552"
    using GPUCompiler: CodeCache, WorldView, @safe_debug
end
const HAS_INTEGRATED_CACHE = VERSION >= v"1.11.0-DEV.1552"

import ..Enzyme
import ..EnzymeRules

@static if VERSION ≥ v"1.11.0-DEV.1498"
    import Core.Compiler: get_inference_world
    using Base: get_world_counter
else
    import Core.Compiler: get_world_counter, get_world_counter as get_inference_world
end

struct EnzymeInterpreter <: AbstractInterpreter
    @static if HAS_INTEGRATED_CACHE
        token::Any
    else
        code_cache::CodeCache
    end
    method_table::Union{Nothing,Core.MethodTable}

    # Cache of inference results for this particular interpreter
    local_cache::Vector{InferenceResult}
    # The world age we're working inside of
    world::UInt

    # Parameters for inference and optimization
    inf_params::InferenceParams
    opt_params::OptimizationParams

    forward_rules::Bool
    reverse_rules::Bool
    deferred_lower::Bool
end

function EnzymeInterpreter(
    cache_or_token,
    mt::Union{Nothing,Core.MethodTable},
    world::UInt,
    forward_rules::Bool,
    reverse_rules::Bool,
    deferred_lower::Bool = true
)
    @assert world <= Base.get_world_counter()

    parms = @static if VERSION < v"1.12"
        InferenceParams(unoptimize_throw_blocks = false)
    else
        InferenceParams()
    end

    return EnzymeInterpreter(
        cache_or_token,
        mt,

        # Initially empty cache
        Vector{InferenceResult}(),

        # world age counter
        world,

        # parameters for inference and optimization
        parms,
        OptimizationParams(),
        forward_rules,
        reverse_rules,
        deferred_lower
    )
end

EnzymeInterpreter(
    cache_or_token,
    mt::Union{Nothing,Core.MethodTable},
    world::UInt,
    mode::API.CDerivativeMode,
    deferred_lower::Bool = true
) = EnzymeInterpreter(cache_or_token, mt, world, mode == API.DEM_ForwardMode, mode == API.DEM_ReverseModeCombined || mode == API.DEM_ReverseModePrimal || mode == API.DEM_ReverseModeGradient, deferred_lower)

Core.Compiler.InferenceParams(interp::EnzymeInterpreter) = interp.inf_params
Core.Compiler.OptimizationParams(interp::EnzymeInterpreter) = interp.opt_params
get_inference_world(interp::EnzymeInterpreter) = interp.world
Core.Compiler.get_inference_cache(interp::EnzymeInterpreter) = interp.local_cache
@static if HAS_INTEGRATED_CACHE
    Core.Compiler.cache_owner(interp::EnzymeInterpreter) = interp.token
else
    Core.Compiler.code_cache(interp::EnzymeInterpreter) =
        WorldView(interp.code_cache, interp.world)
end

# No need to do any locking since we're not putting our results into the runtime cache
Core.Compiler.lock_mi_inference(::EnzymeInterpreter, ::MethodInstance) = nothing
Core.Compiler.unlock_mi_inference(::EnzymeInterpreter, ::MethodInstance) = nothing

Core.Compiler.may_optimize(::EnzymeInterpreter) = true
Core.Compiler.may_compress(::EnzymeInterpreter) = true
# From @aviatesk:
#     `may_discard_trees = true`` means a complicated (in terms of inlineability) source will be discarded,
#      but as far as I understand Enzyme wants "always inlining, except special cased functions",
#      so I guess we really don't want to discard sources?
Core.Compiler.may_discard_trees(::EnzymeInterpreter) = false
Core.Compiler.verbose_stmt_info(::EnzymeInterpreter) = false

if isdefined(Base.Experimental, Symbol("@overlay"))
    Core.Compiler.method_table(interp::EnzymeInterpreter, sv::InferenceState) =
        Core.Compiler.OverlayMethodTable(interp.world, interp.method_table)
else

    # On 1.6- CUDA.jl will poison the method table at the end of the world
    # using GPUCompiler: WorldOverlayMethodTable
    # Core.Compiler.method_table(interp::EnzymeInterpreter, sv::InferenceState) =
    #     WorldOverlayMethodTable(interp.world)
end

function is_alwaysinline_func(@nospecialize(TT))
    isa(TT, DataType) || return false
    @static if VERSION ≥ v"1.11-"
    if TT.parameters[1] == typeof(Core.memoryref)
        return true
    end
    end
    return false
end

function is_primitive_func(@nospecialize(TT))
    isa(TT, DataType) || return false
    ft = TT.parameters[1]
    if ft == typeof(Enzyme.pmap)
        return true
    end
    match = Enzyme.Compiler.find_math_method(ft, TT.parameters[2:end])[1]
    if match !== nothing
        return true
    end

    # FIXME(@wsmoses): For which types should we not inline?
    if ft === typeof(Base.wait) ||
       ft === typeof(Base._wait) ||
       ft === typeof(Base.enq_work) ||
       ft === typeof(Base.Threads.threadid) ||
       ft == typeof(Base.Threads.nthreads) ||
       ft === typeof(Base.Threads.threading_run)
        return true
    end
    return false
end

function isKWCallSignature(@nospecialize(TT))
    return TT <: Tuple{typeof(Core.kwcall),Any,Any,Vararg}
end

function simplify_kw(@nospecialize specTypes)
    if isKWCallSignature(specTypes)
        return Base.tuple_type_tail(Base.tuple_type_tail(specTypes))
    else
        return specTypes
    end
end

import Core.Compiler: CallInfo
struct NoInlineCallInfo <: CallInfo
    info::CallInfo # wrapped call
    tt::Any # ::Type
    kind::Symbol
    NoInlineCallInfo(@nospecialize(info::CallInfo), @nospecialize(tt), kind::Symbol) =
        new(info, tt, kind)
end
Core.Compiler.nsplit_impl(info::NoInlineCallInfo) = Core.Compiler.nsplit(info.info)
Core.Compiler.getsplit_impl(info::NoInlineCallInfo, idx::Int) =
    Core.Compiler.getsplit(info.info, idx)
Core.Compiler.getresult_impl(info::NoInlineCallInfo, idx::Int) =
    Core.Compiler.getresult(info.info, idx)
struct AlwaysInlineCallInfo <: CallInfo
    info::CallInfo # wrapped call
    tt::Any # ::Type
    AlwaysInlineCallInfo(@nospecialize(info::CallInfo), @nospecialize(tt)) = new(info, tt)
end
Core.Compiler.nsplit_impl(info::AlwaysInlineCallInfo) = Core.Compiler.nsplit(info.info)
Core.Compiler.getsplit_impl(info::AlwaysInlineCallInfo, idx::Int) =
    Core.Compiler.getsplit(info.info, idx)
Core.Compiler.getresult_impl(info::AlwaysInlineCallInfo, idx::Int) =
    Core.Compiler.getresult(info.info, idx)

using Core.Compiler: ArgInfo, StmtInfo, AbsIntState
function Core.Compiler.abstract_call_gf_by_type(
    interp::EnzymeInterpreter,
    @nospecialize(f),
    arginfo::ArgInfo,
    si::StmtInfo,
    @nospecialize(atype),
    sv::AbsIntState,
    max_methods::Int,
)
    ret = @invoke Core.Compiler.abstract_call_gf_by_type(
        interp::AbstractInterpreter,
        f::Any,
        arginfo::ArgInfo,
        si::StmtInfo,
        atype::Any,
        sv::AbsIntState,
        max_methods::Int,
    )
    callinfo = ret.info
    method_table = Core.Compiler.method_table(interp)
    specTypes = simplify_kw(atype)
    if is_primitive_func(specTypes)
        callinfo = NoInlineCallInfo(callinfo, atype, :primitive)
    elseif is_alwaysinline_func(specTypes)
        callinfo = AlwaysInlineCallInfo(callinfo, atype)
    elseif EnzymeRules.is_inactive_from_sig(specTypes; world = interp.world, method_table)
        callinfo = NoInlineCallInfo(callinfo, atype, :inactive)
    else
        if interp.forward_rules
          if EnzymeRules.has_frule_from_sig(specTypes; world = interp.world, method_table)
            callinfo = NoInlineCallInfo(callinfo, atype, :frule)
          end
        end
    
        if interp.reverse_rules
            if EnzymeRules.has_rrule_from_sig(specTypes; world = interp.world, method_table)
              callinfo = NoInlineCallInfo(callinfo, atype, :rrule)
            end
        end
    end
    @static if VERSION ≥ v"1.11-"
        return Core.Compiler.CallMeta(ret.rt, ret.exct, ret.effects, callinfo)
    else
        return Core.Compiler.CallMeta(ret.rt, ret.effects, callinfo)
    end
end

let # overload `inlining_policy`
    @static if VERSION ≥ v"1.11.0-DEV.879"
        sigs_ex = :(
            interp::EnzymeInterpreter,
            @nospecialize(src),
            @nospecialize(info::Core.Compiler.CallInfo),
            stmt_flag::UInt32,
        )
        args_ex = :(
            interp::AbstractInterpreter,
            src::Any,
            info::Core.Compiler.CallInfo,
            stmt_flag::UInt32,
        )
    else
        sigs_ex = :(
            interp::EnzymeInterpreter,
            @nospecialize(src),
            @nospecialize(info::Core.Compiler.CallInfo),
            stmt_flag::UInt8,
            mi::MethodInstance,
            argtypes::Vector{Any},
        )
        args_ex = :(
            interp::AbstractInterpreter,
            src::Any,
            info::Core.Compiler.CallInfo,
            stmt_flag::UInt8,
            mi::MethodInstance,
            argtypes::Vector{Any},
        )
    end
    @static if isdefined(Core.Compiler, :inlining_policy)
    @eval function Core.Compiler.inlining_policy($(sigs_ex.args...))
        if info isa NoInlineCallInfo
            if info.kind === :primitive
                @safe_debug "Blocking inlining for primitive func" info.tt
            elseif info.kind === :inactive
                @safe_debug "Blocking inlining due to inactive rule" info.tt
            elseif info.kind === :frule
                @safe_debug "Blocking inlining due to frule" info.tt
            else
                @assert info.kind === :rrule
                @safe_debug "Blocking inlining due to rrule" info.tt
            end
            return nothing
        elseif info isa AlwaysInlineCallInfo
            @safe_debug "Forcing inlining for primitive func" info.tt
            return src
        end
        return @invoke Core.Compiler.inlining_policy($(args_ex.args...))
    end
    else
    @eval function Core.Compiler.src_inlining_policy($(sigs_ex.args...))
        if info isa NoInlineCallInfo
            if info.kind === :primitive
                @safe_debug "Blocking inlining for primitive func" info.tt
            elseif info.kind === :inactive
                @safe_debug "Blocking inlining due to inactive rule" info.tt
            elseif info.kind === :frule
                @safe_debug "Blocking inlining due to frule" info.tt
            else
                @assert info.kind === :rrule
                @safe_debug "Blocking inlining due to rrule" info.tt
            end
            return nothing
        elseif info isa AlwaysInlineCallInfo
            @safe_debug "Forcing inlining for primitive func" info.tt
            return src
        end
        return @invoke Core.Compiler.src_inlining_policy($(args_ex.args...))
    end
    end
end

import Core.Compiler:
    abstract_call,
    abstract_call_known,
    ArgInfo,
    StmtInfo,
    AbsIntState,
    get_max_methods,
    CallMeta,
    Effects,
    NoCallInfo,
    widenconst,
    mapany,
    MethodResultPure

struct AutodiffCallInfo <: CallInfo
    # ...
    info::CallInfo
end

@static if VERSION < v"1.11.0-"
else
    @inline function myunsafe_copyto!(dest::MemoryRef{T}, src::MemoryRef{T}, n) where {T}
        Base.@_terminates_globally_notaskstate_meta
        # if dest.length < n
        #     throw(BoundsError(dest, 1:n))
        # end
        # if src.length < n
        #     throw(BoundsError(src, 1:n))
        # end
        t1 = Base.@_gc_preserve_begin dest
        t2 = Base.@_gc_preserve_begin src
        Base.memmove(pointer(dest), pointer(src), n * Base.aligned_sizeof(T))
        Base.@_gc_preserve_end t2
        Base.@_gc_preserve_end t1
        return dest
    end
end


function abstract_call_known(
    interp::EnzymeInterpreter,
    @nospecialize(f),
    arginfo::ArgInfo,
    si::StmtInfo,
    sv::AbsIntState,
    max_methods::Int = get_max_methods(interp, f, sv),
)

    (; fargs, argtypes) = arginfo

    if f === Enzyme.within_autodiff
        if length(argtypes) != 1
            @static if VERSION < v"1.11.0-"
                return CallMeta(Union{}, Effects(), NoCallInfo())
            else
                return CallMeta(Union{}, Union{}, Effects(), NoCallInfo())
            end
        end
        @static if VERSION < v"1.11.0-"
            return CallMeta(
                Core.Const(true),
                Core.Compiler.EFFECTS_TOTAL,
                MethodResultPure(),
            )
        else
            return CallMeta(
                Core.Const(true),
                Union{},
                Core.Compiler.EFFECTS_TOTAL,
                MethodResultPure(),
            )
        end
    end

<<<<<<< HEAD
    if interp.deferred_lower && f === Enzyme.autodiff && length(argtypes) >= 4
=======
    @static if VERSION < v"1.11.0-"
    else
        if f === Base.unsafe_copyto! && length(argtypes) == 4 &&
            widenconst(argtypes[2]) <: Base.MemoryRef &&
            widenconst(argtypes[3]) == widenconst(argtypes[2]) && 
            Base.allocatedinline(eltype(widenconst(argtypes[2]))) && Base.isbitstype(eltype(widenconst(argtypes[2])))

            arginfo2 = ArgInfo(
                fargs isa Nothing ? nothing :
                [:(Enzyme.Compiler.Interpreter.myunsafe_copyto!), fargs[2:end]...],
                [Core.Const(Enzyme.Compiler.Interpreter.myunsafe_copyto!), argtypes[2:end]...],
            )
            return abstract_call_known(
                interp,
                Enzyme.Compiler.Interpreter.myunsafe_copyto!,
                arginfo2,
                si,
                sv,
                max_methods,
            )
        end
    end

    if f === Enzyme.autodiff && length(argtypes) >= 4
>>>>>>> 229db30f
        if widenconst(argtypes[2]) <: Enzyme.Mode &&
           widenconst(argtypes[3]) <: Enzyme.Annotation &&
           widenconst(argtypes[4]) <: Type{<:Enzyme.Annotation}
            arginfo2 = ArgInfo(
                fargs isa Nothing ? nothing :
                [:(Enzyme.autodiff_deferred), fargs[2:end]...],
                [Core.Const(Enzyme.autodiff_deferred), argtypes[2:end]...],
            )
            return abstract_call_known(
                interp,
                Enzyme.autodiff_deferred,
                arginfo2,
                si,
                sv,
                max_methods,
            )
        end
    end
    return Base.@invoke abstract_call_known(
        interp::AbstractInterpreter,
        f,
        arginfo::ArgInfo,
        si::StmtInfo,
        sv::AbsIntState,
        max_methods::Int,
    )
end

end<|MERGE_RESOLUTION|>--- conflicted
+++ resolved
@@ -389,9 +389,6 @@
         end
     end
 
-<<<<<<< HEAD
-    if interp.deferred_lower && f === Enzyme.autodiff && length(argtypes) >= 4
-=======
     @static if VERSION < v"1.11.0-"
     else
         if f === Base.unsafe_copyto! && length(argtypes) == 4 &&
@@ -415,8 +412,7 @@
         end
     end
 
-    if f === Enzyme.autodiff && length(argtypes) >= 4
->>>>>>> 229db30f
+    if interp.deferred_lower && f === Enzyme.autodiff && length(argtypes) >= 4
         if widenconst(argtypes[2]) <: Enzyme.Mode &&
            widenconst(argtypes[3]) <: Enzyme.Annotation &&
            widenconst(argtypes[4]) <: Type{<:Enzyme.Annotation}
