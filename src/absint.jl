--- conflicted
+++ resolved
@@ -1,11 +1,7 @@
 # Abstractly interpret julia from LLVM
 
 # Return (bool if could interpret, julia object interpreted to)
-<<<<<<< HEAD
 Base.@nospecializeinfer function absint(@nospecialize(arg::LLVM.Value), partial::Bool = false)::Tuple{Bool,Any}
-=======
-function absint(@nospecialize(arg::LLVM.Value), partial::Bool = false)::Tuple{Bool,Any}
->>>>>>> 8e10a0a3
     if isa(arg, LLVM.BitCastInst) || isa(arg, LLVM.AddrSpaceCastInst)
         return absint(operands(arg)[1], partial)
     end
@@ -169,11 +165,7 @@
     return (false, nothing)
 end
 
-<<<<<<< HEAD
 Base.@nospecializeinfer function actual_size(@nospecialize(typ2))::Int
-=======
-function actual_size(@nospecialize(typ2))::Int
->>>>>>> 8e10a0a3
     @static if VERSION < v"1.11-"
         if typ2 <: Array
             return sizeof(Ptr{Cvoid}) + 2 + 2 + 4 + 2 * sizeof(Csize_t) + sizeof(Csize_t)
@@ -192,11 +184,7 @@
     end
 end
 
-<<<<<<< HEAD
 Base.@nospecializeinfer @inline function first_non_ghost(@nospecialize(typ2))::Tuple{Int, Int}
-=======
-@inline function first_non_ghost(@nospecialize(typ2))::Tuple{Int, Int}
->>>>>>> 8e10a0a3
     @static if VERSION < v"1.11-"
         if typ2 <: Array
             return (1, 0)
@@ -216,17 +204,12 @@
     return (-1, 0)
 end
 
-<<<<<<< HEAD
 Base.@nospecializeinfer function should_recurse(@nospecialize(typ2), @nospecialize(arg_t::LLVM.LLVMType), byref::GPUCompiler.ArgumentCC, dl::LLVM.DataLayout)::Bool
-    sz = sizeof(dl, arg_t)
-=======
-function should_recurse(@nospecialize(typ2), @nospecialize(arg_t::LLVM.LLVMType), byref::GPUCompiler.ArgumentCC, dl::LLVM.DataLayout)::Bool
     sz = if arg_t == LLVM.IntType(1)
 	1
     else
 	sizeof(dl, arg_t)
     end
->>>>>>> 8e10a0a3
     if byref != GPUCompiler.BITS_VALUE
         if sz != sizeof(Int)
             throw(AssertionError("non bits type $byref of $typ2 has size $sz != sizeof(Int) from arg type $arg_t"))
@@ -249,11 +232,7 @@
     end
 end
 
-<<<<<<< HEAD
 Base.@nospecializeinfer function get_base_and_offset(@nospecialize(larg::LLVM.Value); offsetAllowed::Bool=true, inttoptr::Bool=false)::Tuple{LLVM.Value, Int}
-=======
-function get_base_and_offset(@nospecialize(larg::LLVM.Value); offsetAllowed::Bool=true, inttoptr::Bool=false)::Tuple{LLVM.Value, Int}
->>>>>>> 8e10a0a3
     offset = 0
     while true
         if isa(larg, LLVM.ConstantExpr)
@@ -301,11 +280,7 @@
     return larg, offset
 end
 
-<<<<<<< HEAD
 Base.@nospecializeinfer function abs_typeof(
-=======
-function abs_typeof(
->>>>>>> 8e10a0a3
     @nospecialize(arg::LLVM.Value),
     partial::Bool = false, seenphis=Set{LLVM.PHIInst}()
 )::Union{Tuple{Bool,Type,GPUCompiler.ArgumentCC},Tuple{Bool,Nothing,Nothing}}
@@ -776,9 +751,6 @@
     return (false, nothing, nothing)
 end
 
-<<<<<<< HEAD
-Base.@nospecializeinfer function abs_cstring(@nospecialize(arg::LLVM.Value))::Tuple{Bool,String}
-=======
 @inline function is_zero(@nospecialize(x::LLVM.Value))::Bool
     if x isa LLVM.ConstantInt
         return convert(UInt, x) == 0
@@ -786,8 +758,7 @@
     return false
 end
 
-function abs_cstring(@nospecialize(arg::LLVM.Value))::Tuple{Bool,String}
->>>>>>> 8e10a0a3
+Base.@nospecializeinfer function abs_cstring(@nospecialize(arg::LLVM.Value))::Tuple{Bool,String}
     if isa(arg, ConstantExpr)
         ce = arg
 	    while isa(ce, ConstantExpr)
