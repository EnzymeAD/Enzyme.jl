--- conflicted
+++ resolved
@@ -1,4 +1,22 @@
-<<<<<<< HEAD
+unsafe_to_pointer(ptr) = ccall(Base.@cfunction(x->x, Ptr{Cvoid}, (Ptr{Cvoid},)), Ptr{Cvoid}, (Any,), ptr)
+export unsafe_to_pointer
+
+const Tracked = 10
+const Derived = 11
+export Tracked, Derived
+
+function unsafe_to_llvm(val)
+    T_jlvalue = LLVM.StructType(LLVM.LLVMType[])
+    T_prjlvalue = LLVM.PointerType(T_jlvalue, Tracked)
+    T_prjlvalue_UT = LLVM.PointerType(T_jlvalue)
+    fill_val = unsafe_to_pointer(val)
+    fill_val = LLVM.ConstantInt(convert(UInt, fill_val))
+    fill_val = LLVM.const_inttoptr(fill_val, T_prjlvalue_UT)
+    LLVM.const_addrspacecast(fill_val, T_prjlvalue)
+end
+
+export unsafe_to_llvm
+
 import LLVM: context!, ts_context!
 
 @static if VERSION < v"1.9-"
@@ -6,34 +24,6 @@
     context!(f, ctx::LLVM.ThreadSafeContext) = LLVM.ts_context!(f, ctx)
 end
 
-=======
-unsafe_to_pointer(ptr) = ccall(Base.@cfunction(x->x, Ptr{Cvoid}, (Ptr{Cvoid},)), Ptr{Cvoid}, (Any,), ptr)
-export unsafe_to_pointer
-
-const Tracked = 10
-const Derived = 11
-export Tracked, Derived
-
-function unsafe_to_llvm(val, ctx)
-    T_jlvalue = LLVM.StructType(LLVM.LLVMType[]; ctx)
-    T_prjlvalue = LLVM.PointerType(T_jlvalue, Tracked)
-    T_prjlvalue_UT = LLVM.PointerType(T_jlvalue)
-    fill_val = unsafe_to_pointer(val)
-    fill_val = LLVM.ConstantInt(convert(UInt, fill_val); ctx)
-    fill_val = LLVM.const_inttoptr(fill_val, T_prjlvalue_UT)
-    LLVM.const_addrspacecast(fill_val, T_prjlvalue)
-end
-export unsafe_to_llvm
-
-function makeInstanceOf(@nospecialize(T), ctx)
-    @assert Core.Compiler.isconstType(T)
-    @assert T <: Type
-    return unsafe_to_llvm(T.parameters[1], ctx)
-end
-
-export makeInstanceOf
-
->>>>>>> 7016223a
 function hasfieldcount(@nospecialize(dt))
     try
         fieldcount(dt)
