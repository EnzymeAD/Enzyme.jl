--- conflicted
+++ resolved
@@ -327,7 +327,6 @@
 
 export my_methodinstance
 
-
 @static if VERSION < v"1.11-"
 
 @inline function typed_fieldtype(@nospecialize(T::Type), i::Int)
@@ -351,39 +350,4 @@
 
 end
 
-<<<<<<< HEAD
-export my_methodinstance
-
-# returns the inner type of an sret/enzyme_sret/enzyme_sret_v
-function sret_ty(fn::LLVM.Function, idx::Int)
-    return eltype(LLVM.value_type(LLVM.parameters(fn)[idx]))
-end
-
-export sret_ty
-
-@static if VERSION < v"1.11-"
-
-@inline function typed_fieldtype(@nospecialize(T::Type), i::Int)
-    fieldtype(T, i)
-end
-
-else
-
-@inline function typed_fieldtype(@nospecialize(T::Type), i::Int)
-    if T <: GenericMemoryRef && i == 1 || T <: GenericMemory && i == 2
-        eT = eltype(T)
-        if !allocatedinline(eT) && Base.isconcretetype(eT)
-            Ptr{Ptr{eT}}
-        else
-            Ptr{eT}
-        end
-    else
-        fieldtype(T, i)
-    end
-end
-
-end
-
-=======
->>>>>>> 924a2716
 export typed_fieldtype