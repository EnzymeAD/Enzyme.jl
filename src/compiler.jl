--- conflicted
+++ resolved
@@ -2981,13 +2981,8 @@
         # Need to wrap the code when outermost
         must_wrap |= llvmfn == primalf
     end
-<<<<<<< HEAD
     @assert actualRetType !== nothing
 
-=======
-    @assert actualRetType != nothing
-    
->>>>>>> 10aee2f0
     if must_wrap
         llvmfn = primalf
         FT = eltype(llvmtype(llvmfn)::LLVM.PointerType)::LLVM.FunctionType
