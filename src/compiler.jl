--- conflicted
+++ resolved
@@ -317,100 +317,8 @@
 include("llvm/passes.jl")
 include("typeutils/make_zero.jl")
 
-<<<<<<< HEAD
-# Force sret
-struct Return2
-    ret1::Any
-    ret2::Any
-end
-
-function force_recompute!(mod::LLVM.Module)
-    for f in functions(mod), bb in blocks(f)
-    iter = LLVM.API.LLVMGetFirstInstruction(bb)
-    while iter != C_NULL
-        inst = LLVM.Instruction(iter)
-        iter = LLVM.API.LLVMGetNextInstruction(iter)
-        if isa(inst, LLVM.LoadInst)
-            has_loaded = false
-            for u in LLVM.uses(inst)
-                v = LLVM.user(u)
-                if isa(v, LLVM.CallInst)
-                    cf = LLVM.called_operand(v)
-                    if isa(cf, LLVM.Function) && LLVM.name(cf) == "julia.gc_loaded" && operands(v)[2] == inst
-                        has_loaded = true
-                        break
-                    end
-                end
-                if isa(v, LLVM.BitCastInst)
-                    for u2 in LLVM.uses(v)
-                        v2 = LLVM.user(u2)
-                        if isa(v2, LLVM.CallInst)
-                            cf = LLVM.called_operand(v2)
-                            if isa(cf, LLVM.Function) && LLVM.name(cf) == "julia.gc_loaded" && operands(v2)[2] == v
-                                has_loaded = true
-                                break
-                            end
-                        end
-                    end
-                end
-            end
-            if has_loaded
-                metadata(inst)["enzyme_nocache"] = MDNode(LLVM.Metadata[])
-            end
-        end
-        if isa(inst, LLVM.CallInst)
-            cf = LLVM.called_operand(inst)
-            if isa(cf, LLVM.Function)
-                if LLVM.name(cf) == "llvm.julia.gc_preserve_begin"
-                    has_use = false
-                    for u2 in LLVM.uses(inst)
-                        has_use = true
-                        break
-                    end
-                    if !has_use
-                        eraseInst(bb, inst)
-                    end
-                end
-            end
-        end
-    end
-    end
-end
-
-function permit_inlining!(f::LLVM.Function)
-    for bb in blocks(f), inst in instructions(bb)
-        # remove illegal invariant.load and jtbaa_const invariants
-        if isa(inst, LLVM.LoadInst)
-            md = metadata(inst)
-            if haskey(md, LLVM.MD_tbaa)
-                modified = LLVM.Metadata(
-                    ccall(
-                        (:EnzymeMakeNonConstTBAA, API.libEnzyme),
-                        LLVM.API.LLVMMetadataRef,
-                        (LLVM.API.LLVMMetadataRef,),
-                        md[LLVM.MD_tbaa],
-                    ),
-                )
-                setindex!(md, modified, LLVM.MD_tbaa)
-            end
-            if haskey(md, LLVM.MD_invariant_load)
-                delete!(md, LLVM.MD_invariant_load)
-            end
-        end
-    end
-end
-
-struct Tape{TapeTy,ShadowTy,ResT}
-    internal_tape::TapeTy
-    shadow_return::ShadowTy
-end
-
-include("make_zero.jl")
 
 Base.@nospecializeinfer function nested_codegen!(mode::API.CDerivativeMode, mod::LLVM.Module, @nospecialize(f), @nospecialize(tt::Type), world::UInt)
-=======
-function nested_codegen!(mode::API.CDerivativeMode, mod::LLVM.Module, @nospecialize(f), @nospecialize(tt::Type), world::UInt)
->>>>>>> 8e10a0a3
     funcspec = my_methodinstance(typeof(f), tt, world)
     nested_codegen!(mode, mod, funcspec, world)
 end
@@ -523,96 +431,6 @@
     return retRemove, parmsRemoved
 end
 
-<<<<<<< HEAD
-abstract type CompilationException <: Base.Exception end
-struct NoDerivativeException <: CompilationException
-    msg::String
-    ir::Union{Nothing,String}
-    bt::Union{Nothing,Vector{StackTraces.StackFrame}}
-end
-
-function Base.showerror(io::IO, ece::NoDerivativeException)
-    print(io, "Enzyme compilation failed.\n")
-    if ece.ir !== nothing
-        print(io, "Current scope: \n")
-        print(io, ece.ir)
-    end
-    print(io, '\n', ece.msg, '\n')
-    if ece.bt !== nothing
-        Base.show_backtrace(io, ece.bt)
-        println(io)
-    end
-end
-
-struct IllegalTypeAnalysisException <: CompilationException
-    msg::String
-    sval::String
-    ir::Union{Nothing,String}
-    bt::Union{Nothing,Vector{StackTraces.StackFrame}}
-end
-
-function Base.showerror(io::IO, ece::IllegalTypeAnalysisException)
-    print(io, "Enzyme compilation failed due to illegal type analysis.\n")
-    if ece.ir !== nothing
-        print(io, "Current scope: \n")
-        print(io, ece.ir)
-    end
-    print(io, "\n Type analysis state: \n")
-    write(io, ece.sval)
-    print(io, '\n', ece.msg, '\n')
-    if ece.bt !== nothing
-        print(io, "\nCaused by:")
-        Base.show_backtrace(io, ece.bt)
-        println(io)
-    end
-end
-
-struct IllegalFirstPointerException <: CompilationException
-    msg::String
-    ir::Union{Nothing,String}
-    bt::Union{Nothing,Vector{StackTraces.StackFrame}}
-end
-
-function Base.showerror(io::IO, ece::IllegalFirstPointerException)
-    print(io, "Enzyme compilation failed.\n")
-    if ece.ir !== nothing
-        print(io, "Current scope: \n")
-        print(io, ece.ir)
-    end
-    print(io, '\n', ece.msg, '\n')
-    if ece.bt !== nothing
-        Base.show_backtrace(io, ece.bt)
-        println(io)
-    end
-end
-
-struct EnzymeInternalError <: CompilationException
-    msg::String
-    ir::Union{Nothing,String}
-    bt::Union{Nothing,Vector{StackTraces.StackFrame}}
-end
-
-function Base.showerror(io::IO, ece::EnzymeInternalError)
-    print(io, "Enzyme compilation failed.\n")
-    if ece.ir !== nothing
-        print(io, "Current scope: \n")
-        print(io, ece.ir)
-    end
-    print(io, '\n', ece.msg, '\n')
-    if ece.bt !== nothing
-        Base.show_backtrace(io, ece.bt)
-        println(io)
-    end
-end
-
-parent_scope(val::LLVM.Function, depth = 0) = depth == 0 ? LLVM.parent(val) : val
-parent_scope(val::LLVM.Module, depth = 0) = val
-Base.@nospecializeinfer parent_scope(@nospecialize(val::LLVM.Value), depth = 0) = parent_scope(LLVM.parent(val), depth + 1)
-parent_scope(val::LLVM.Argument, depth = 0) =
-    parent_scope(LLVM.Function(LLVM.API.LLVMGetParamParent(val)), depth + 1)
-
-=======
->>>>>>> 8e10a0a3
 const CheckNan = Ref(false)
 function julia_sanitize(
     orig::LLVM.API.LLVMValueRef,
@@ -1018,85 +836,6 @@
     Size = nuwmul!(B, Count, AlignedSize) # should be nsw, nuw
     T_int8 = LLVM.Int8Type()
 
-<<<<<<< HEAD
-Base.@nospecializeinfer function store_nonjl_types!(B::LLVM.IRBuilder, @nospecialize(startval::LLVM.Value), @nospecialize(p::LLVM.Value))
-    T_jlvalue = LLVM.StructType(LLVMType[])
-    T_prjlvalue = LLVM.PointerType(T_jlvalue, Tracked)
-    vals = LLVM.Value[]
-    if p != nothing
-        push!(vals, p)
-    end
-    todo = Tuple{Tuple,LLVM.Value}[((), startval)]
-    while length(todo) != 0
-        path, cur = popfirst!(todo)
-        ty = value_type(cur)
-        if isa(ty, LLVM.PointerType)
-            if any_jltypes(ty)
-                continue
-            end
-        end
-        if isa(ty, LLVM.ArrayType)
-            if any_jltypes(ty)
-                for i = 1:length(ty)
-                    ev = extract_value!(B, cur, i - 1)
-                    push!(todo, ((path..., i - 1), ev))
-                end
-                continue
-            end
-        end
-        if isa(ty, LLVM.StructType)
-            if any_jltypes(ty)
-                for (i, t) in enumerate(LLVM.elements(ty))
-                    ev = extract_value!(B, cur, i - 1)
-                    push!(todo, ((path..., i - 1), ev))
-                end
-                continue
-            end
-        end
-        parray = LLVM.Value[LLVM.ConstantInt(LLVM.IntType(64), 0)]
-        for v in path
-            push!(parray, LLVM.ConstantInt(LLVM.IntType(32), v))
-        end
-        gptr = gep!(B, value_type(startval), p, parray)
-        st = store!(B, cur, gptr)
-    end
-    return
-end
-
-Base.@nospecializeinfer function get_julia_inner_types(B::LLVM.IRBuilder, @nospecialize(p::Union{Nothing, LLVM.Value}), @nospecialize(startvals::Vararg{LLVM.Value}); added = LLVM.API.LLVMValueRef[])
-    T_jlvalue = LLVM.StructType(LLVMType[])
-    T_prjlvalue = LLVM.PointerType(T_jlvalue, Tracked)
-    vals = LLVM.Value[]
-    if p != nothing
-        push!(vals, p)
-    end
-    todo = LLVM.Value[startvals...]
-    while length(todo) != 0
-        cur = popfirst!(todo)
-        ty = value_type(cur)
-        if isa(ty, LLVM.PointerType)
-            if any_jltypes(ty)
-                if addrspace(ty) != Tracked
-                    cur = addrspacecast!(
-                        B,
-                        cur,
-                        LLVM.PointerType(eltype(ty), Tracked),
-                        LLVM.name(cur) * ".innertracked",
-                    )
-                    if isa(cur, LLVM.Instruction)
-                        push!(added, cur.ref)
-                    end
-                end
-                if value_type(cur) != T_prjlvalue
-                    cur = bitcast!(B, cur, T_prjlvalue)
-                    if isa(cur, LLVM.Instruction)
-                        push!(added, cur.ref)
-                    end
-                end
-                push!(vals, cur)
-            end
-            continue
-=======
     if any_jltypes(LLVMType) || IsDefault != 0
         T_int64 = LLVM.Int64Type()
         T_jlvalue = LLVM.StructType(LLVM.LLVMType[])
@@ -1112,7 +851,6 @@
                 convert(Int, AlignedSize) esizeof(TT) fieldtypes(TT)
             emit_error(B, nothing, "Enzyme: Tape allocation failed.") # TODO: Pick appropriate orig
             return LLVM.API.LLVMValueRef(LLVM.UndefValue(LLVMType).ref)
->>>>>>> 8e10a0a3
         end
         @assert esizeof(TT) == convert(Int, AlignedSize)
         if Count isa LLVM.ConstantInt
@@ -1232,394 +970,6 @@
             EnumAttribute("nonnull"),
         )
     end
-<<<<<<< HEAD
-    throw(AssertionError("Unknown type to val: $(Ty)"))
-end
-
-function shadow_alloc_rewrite(V::LLVM.API.LLVMValueRef, gutils::API.EnzymeGradientUtilsRef)
-    V = LLVM.CallInst(V)
-    gutils = GradientUtils(gutils)
-    mode = get_mode(gutils)
-    if mode == API.DEM_ReverseModePrimal ||
-       mode == API.DEM_ReverseModeGradient ||
-       mode == API.DEM_ReverseModeCombined
-        fn = LLVM.parent(LLVM.parent(V))
-        world = enzyme_extract_world(fn)
-        has, Ty, byref = abs_typeof(V)
-        if !has
-            throw(AssertionError("$(string(fn))\n Allocation could not have its type statically determined $(string(V))"))
-        end
-        rt = active_reg_inner(Ty, (), world)
-        if rt == ActiveState || rt == MixedState
-            B = LLVM.IRBuilder()
-            position!(B, V)
-            operands(V)[3] = unsafe_to_llvm(B, Base.RefValue{Ty})
-        end
-    end
-    nothing
-end
-
-function julia_allocator(
-    B::LLVM.API.LLVMBuilderRef,
-    LLVMType::LLVM.API.LLVMTypeRef,
-    Count::LLVM.API.LLVMValueRef,
-    AlignedSize::LLVM.API.LLVMValueRef,
-    IsDefault::UInt8,
-    ZI::Ptr{LLVM.API.LLVMValueRef},
-)
-    B = LLVM.IRBuilder(B)
-    Count = LLVM.Value(Count)
-    AlignedSize = LLVM.Value(AlignedSize)
-    LLVMType = LLVM.LLVMType(LLVMType)
-    return julia_allocator(B, LLVMType, Count, AlignedSize, IsDefault, ZI)
-end
-
-function fixup_return(B::LLVM.API.LLVMBuilderRef, retval::LLVM.API.LLVMValueRef)
-    B = LLVM.IRBuilder(B)
-
-    func = LLVM.parent(position(B))
-    mod = LLVM.parent(func)
-    T_jlvalue = LLVM.StructType(LLVM.LLVMType[])
-    T_prjlvalue = LLVM.PointerType(T_jlvalue, Tracked)
-    T_prjlvalue_UT = LLVM.PointerType(T_jlvalue)
-
-    retval = LLVM.Value(retval)
-    ty = value_type(retval)
-    # Special case the union return { {} addr(10)*, i8 }
-    #   which can be [ null, 1 ], to not have null in the ptr
-    #   field, but nothing
-    if isa(ty, LLVM.StructType)
-        elems = LLVM.elements(ty)
-        if length(elems) == 2 && elems[1] == T_prjlvalue
-            fill_val = unsafe_to_llvm(B, nothing)
-            prev = extract_value!(B, retval, 0)
-            eq = icmp!(B, LLVM.API.LLVMIntEQ, prev, LLVM.null(T_prjlvalue))
-            retval = select!(B, eq, insert_value!(B, retval, fill_val, 0), retval)
-        end
-    end
-    return retval.ref
-end
-
-function zero_allocation(B::LLVM.API.LLVMBuilderRef, LLVMType::LLVM.API.LLVMTypeRef, obj::LLVM.API.LLVMValueRef, isTape::UInt8)
-    B = LLVM.IRBuilder(B)
-    LLVMType = LLVM.LLVMType(LLVMType)
-    obj = LLVM.Value(obj)
-    jlType = tape_type(LLVMType)
-    zeroAll = isTape == 0
-    func = LLVM.parent(position(B))
-    mod = LLVM.parent(func)
-    T_int64 = LLVM.Int64Type()
-    zero_single_allocation(B, jlType, LLVMType, obj, zeroAll, LLVM.ConstantInt(T_int64, 0))
-    return nothing
-end
-
-Base.@nospecializeinfer function zero_single_allocation(builder::LLVM.IRBuilder, @nospecialize(jlType::DataType), @nospecialize(LLVMType::LLVM.LLVMType), @nospecialize(nobj::LLVM.Value), zeroAll::Bool, @nospecialize(idx::LLVM.Value))
-    T_jlvalue = LLVM.StructType(LLVM.LLVMType[])
-    T_prjlvalue = LLVM.PointerType(T_jlvalue, Tracked)
-    T_prjlvalue_UT = LLVM.PointerType(T_jlvalue)
-
-    todo = Tuple{Vector{LLVM.Value},LLVM.LLVMType,DataType}[(
-        LLVM.Value[idx],
-        LLVMType,
-        jlType,
-    )]
-
-    while length(todo) != 0
-        path, ty, jlty = popfirst!(todo)
-        if isa(ty, LLVM.PointerType)
-            if any_jltypes(ty)
-                loc = gep!(builder, LLVMType, nobj, path)
-                mod = LLVM.parent(LLVM.parent(Base.position(builder)))
-                fill_val = unsafe_nothing_to_llvm(mod)
-                loc = bitcast!(
-                    builder,
-                    loc,
-                    LLVM.PointerType(T_prjlvalue, addrspace(value_type(loc))),
-                )
-                store!(builder, fill_val, loc)
-            elseif zeroAll
-                loc = gep!(builder, LLVMType, nobj, path)
-                store!(builder, LLVM.null(ty), loc)
-            end
-            continue
-        end
-        if isa(ty, LLVM.FloatingPointType) || isa(ty, LLVM.IntegerType)
-            if zeroAll
-                loc = gep!(builder, LLVMType, nobj, path)
-                store!(builder, LLVM.null(ty), loc)
-            end
-            continue
-        end
-        if isa(ty, LLVM.ArrayType)
-            for i = 1:length(ty)
-                npath = copy(path)
-                push!(npath, LLVM.ConstantInt(LLVM.IntType(32), i - 1))
-                push!(todo, (npath, eltype(ty), eltype(jlty)))
-            end
-            continue
-        end
-        if isa(ty, LLVM.VectorType)
-            for i = 1:size(ty)
-                npath = copy(path)
-                push!(npath, LLVM.ConstantInt(LLVM.IntType(32), i - 1))
-                push!(todo, (npath, eltype(ty), eltype(jlty)))
-            end
-            continue
-        end
-        if isa(ty, LLVM.StructType)
-            i = 1
-            for ii = 1:fieldcount(jlty)
-                jlet = typed_fieldtype(jlty, ii)
-                if isghostty(jlet) || Core.Compiler.isconstType(jlet)
-                    continue
-                end
-                t = LLVM.elements(ty)[i]
-                npath = copy(path)
-                push!(npath, LLVM.ConstantInt(LLVM.IntType(32), i - 1))
-                push!(todo, (npath, t, jlet))
-                i += 1
-            end
-            @assert i == Int(length(LLVM.elements(ty))) + 1
-            continue
-        end
-    end
-    return nothing
-
-end
-
-
-Base.@nospecializeinfer function zero_allocation(
-    B::LLVM.IRBuilder,
-    @nospecialize(jlType::DataType),
-    @nospecialize(LLVMType::LLVM.LLVMType),
-    @nospecialize(obj::LLVM.Value),
-    @nospecialize(AlignedSize::LLVM.Value),
-    @nospecialize(Size::LLVM.Value),
-    zeroAll::Bool,
-)::LLVM.API.LLVMValueRef
-    func = LLVM.parent(position(B))
-    mod = LLVM.parent(func)
-    T_int8 = LLVM.Int8Type()
-
-    T_jlvalue = LLVM.StructType(LLVM.LLVMType[])
-    T_prjlvalue = LLVM.PointerType(T_jlvalue, Tracked)
-    T_prjlvalue_UT = LLVM.PointerType(T_jlvalue)
-
-    wrapper_f = LLVM.Function(
-        mod,
-        "zeroType",
-        LLVM.FunctionType(LLVM.VoidType(), [value_type(obj), T_int8, value_type(Size)]),
-    )
-    push!(function_attributes(wrapper_f), StringAttribute("enzyme_math", "enzyme_zerotype"))
-    push!(function_attributes(wrapper_f), StringAttribute("enzyme_inactive"))
-    push!(function_attributes(wrapper_f), StringAttribute("enzyme_no_escaping_allocation"))
-    push!(function_attributes(wrapper_f), EnumAttribute("alwaysinline", 0))
-    push!(function_attributes(wrapper_f), EnumAttribute("nofree", 0))
-
-    if LLVM.version().major <= 15
-        push!(function_attributes(wrapper_f), EnumAttribute("argmemonly", 0))
-        push!(function_attributes(wrapper_f), EnumAttribute("writeonly", 0))
-    else
-        push!(function_attributes(wrapper_f), EnumAttribute("memory", WriteOnlyArgMemEffects.data))
-    end
-    push!(function_attributes(wrapper_f), EnumAttribute("willreturn", 0))
-    if LLVM.version().major >= 12
-        push!(function_attributes(wrapper_f), EnumAttribute("mustprogress", 0))
-    end
-    push!(parameter_attributes(wrapper_f, 1), EnumAttribute("writeonly", 0))
-    push!(parameter_attributes(wrapper_f, 1), EnumAttribute("nocapture", 0))
-    linkage!(wrapper_f, LLVM.API.LLVMInternalLinkage)
-    let builder = IRBuilder()
-        entry = BasicBlock(wrapper_f, "entry")
-        loop = BasicBlock(wrapper_f, "loop")
-        exit = BasicBlock(wrapper_f, "exit")
-        position!(builder, entry)
-        nobj, _, nsize = collect(parameters(wrapper_f))
-        nobj = pointercast!(
-            builder,
-            nobj,
-            LLVM.PointerType(LLVMType, addrspace(value_type(nobj))),
-        )
-
-        LLVM.br!(builder, loop)
-        position!(builder, loop)
-        idx = LLVM.phi!(builder, value_type(Size))
-        inc = add!(builder, idx, LLVM.ConstantInt(value_type(Size), 1))
-        append!(
-            LLVM.incoming(idx),
-            [(LLVM.ConstantInt(value_type(Size), 0), entry), (inc, loop)],
-        )
-
-        zero_single_allocation(builder, jlType, LLVMType, nobj, zeroAll, idx)
-
-        br!(
-            builder,
-            icmp!(
-                builder,
-                LLVM.API.LLVMIntEQ,
-                inc,
-                LLVM.Value(LLVM.API.LLVMBuildExactUDiv(builder, nsize, AlignedSize, "")),
-            ),
-            exit,
-            loop,
-        )
-        position!(builder, exit)
-
-        ret!(builder)
-
-        dispose(builder)
-    end
-    return call!(
-        B,
-        LLVM.function_type(wrapper_f),
-        wrapper_f,
-        [obj, LLVM.ConstantInt(T_int8, 0), Size],
-    ).ref
-end
-
-Base.@nospecializeinfer function julia_allocator(B::LLVM.IRBuilder, @nospecialize(LLVMType::LLVM.LLVMType), @nospecialize(Count::LLVM.Value), @nospecialize(AlignedSize::LLVM.Value), IsDefault::UInt8, ZI::Ptr{LLVM.API.LLVMValueRef})
-    func = LLVM.parent(position(B))
-    mod = LLVM.parent(func)
-
-    Size = nuwmul!(B, Count, AlignedSize) # should be nsw, nuw
-    T_int8 = LLVM.Int8Type()
-
-    if any_jltypes(LLVMType) || IsDefault != 0
-        T_int64 = LLVM.Int64Type()
-        T_jlvalue = LLVM.StructType(LLVM.LLVMType[])
-        T_prjlvalue = LLVM.PointerType(T_jlvalue, Tracked)
-        T_pint8 = LLVM.PointerType(T_int8)
-        T_ppint8 = LLVM.PointerType(T_pint8)
-
-        esizeof(X) = X == Any ? sizeof(Int) : sizeof(X)
-
-        TT = tape_type(LLVMType)
-        if esizeof(TT) != convert(Int, AlignedSize)
-            GPUCompiler.@safe_error "Enzyme aligned size and Julia size disagree" AlignedSize =
-                convert(Int, AlignedSize) esizeof(TT) fieldtypes(TT)
-            emit_error(B, nothing, "Enzyme: Tape allocation failed.") # TODO: Pick appropriate orig
-            return LLVM.API.LLVMValueRef(LLVM.UndefValue(LLVMType).ref)
-        end
-        @assert esizeof(TT) == convert(Int, AlignedSize)
-        if Count isa LLVM.ConstantInt
-            N = convert(Int, Count)
-
-            ETT = N == 1 ? TT : NTuple{N,TT}
-            if sizeof(ETT) != N * convert(Int, AlignedSize)
-                GPUCompiler.@safe_error "Size of Enzyme tape is incorrect. Please report this issue" ETT sizeof(
-                    ETT,
-                ) TargetSize = N * convert(Int, AlignedSize) LLVMType
-                emit_error(B, nothing, "Enzyme: Tape allocation failed.") # TODO: Pick appropriate orig
-
-                return LLVM.API.LLVMValueRef(LLVM.UndefValue(LLVMType).ref)
-            end
-
-            # Obtain tag
-            tag = unsafe_to_llvm(B, ETT)
-        else
-            if sizeof(Int) == sizeof(Int64)
-                boxed_count = emit_box_int64!(B, Count)
-            else
-                T_size_t = convert(LLVM.LLVMType, Int)
-                Count = trunc!(B, Count, T_size_t)
-                boxed_count = emit_box_int32!(B, Count)
-            end
-            tag = emit_apply_type!(B, NTuple, LLVM.Value[boxed_count, unsafe_to_llvm(B, TT)])
-        end
-
-        # Check if Julia version has https://github.com/JuliaLang/julia/pull/46914
-        # and also https://github.com/JuliaLang/julia/pull/47076
-        # and also https://github.com/JuliaLang/julia/pull/48620
-        @static if VERSION >= v"1.10.5"
-            needs_dynamic_size_workaround = false
-        else
-            needs_dynamic_size_workaround =
-                !isa(Size, LLVM.ConstantInt) || convert(Int, Size) != 1
-        end
-
-        T_size_t = convert(LLVM.LLVMType, Int)
-        allocSize = if value_type(Size) != T_size_t
-            trunc!(B, Size, T_size_t)
-        else
-            Size
-        end
-
-        obj = emit_allocobj!(B, tag, allocSize, needs_dynamic_size_workaround)
-
-        if ZI != C_NULL
-            unsafe_store!(
-                ZI,
-                zero_allocation(B, TT, LLVMType, obj, AlignedSize, Size, false),
-            ) #=ZeroAll=#
-        end
-        AS = Tracked
-    else
-        ptr8 = LLVM.PointerType(LLVM.IntType(8))
-        mallocF, fty =
-            get_function!(mod, "malloc", LLVM.FunctionType(ptr8, [value_type(Count)]))
-
-        obj = call!(B, fty, mallocF, [Size])
-        # if ZI != C_NULL
-        #     unsafe_store!(ZI, LLVM.memset!(B, obj,  LLVM.ConstantInt(T_int8, 0),
-        #                                           Size,
-        #                                          #=align=#0 ).ref)
-        # end
-        AS = 0
-    end
-
-    LLVM.API.LLVMAddCallSiteAttribute(
-        obj,
-        LLVM.API.LLVMAttributeReturnIndex,
-        EnumAttribute("noalias"),
-    )
-    LLVM.API.LLVMAddCallSiteAttribute(
-        obj,
-        LLVM.API.LLVMAttributeReturnIndex,
-        EnumAttribute("nonnull"),
-    )
-    if isa(Count, LLVM.ConstantInt)
-        val = convert(UInt, AlignedSize)
-        val *= convert(UInt, Count)
-        LLVM.API.LLVMAddCallSiteAttribute(
-            obj,
-            LLVM.API.LLVMAttributeReturnIndex,
-            EnumAttribute("dereferenceable", val),
-        )
-        LLVM.API.LLVMAddCallSiteAttribute(
-            obj,
-            LLVM.API.LLVMAttributeReturnIndex,
-            EnumAttribute("dereferenceable_or_null", val),
-        )
-    end
-
-    mem = pointercast!(B, obj, LLVM.PointerType(LLVMType, AS))
-    return LLVM.API.LLVMValueRef(mem.ref)
-end
-
-function julia_deallocator(B::LLVM.API.LLVMBuilderRef, Obj::LLVM.API.LLVMValueRef)
-    B = LLVM.IRBuilder(B)
-    Obj = LLVM.Value(Obj)
-    julia_deallocator(B, Obj)
-end
-
-Base.@nospecializeinfer function julia_deallocator(B::LLVM.IRBuilder, @nospecialize(Obj::LLVM.Value))
-    mod = LLVM.parent(LLVM.parent(position(B)))
-
-    T_void = LLVM.VoidType()
-    if any_jltypes(LLVM.value_type(Obj))
-        return LLVM.API.LLVMValueRef(C_NULL)
-    else
-        ptr8 = LLVM.PointerType(LLVM.IntType(8))
-        freeF, fty = get_function!(mod, "free", LLVM.FunctionType(T_void, [ptr8]))
-        callf = call!(B, fty, freeF, [pointercast!(B, Obj, ptr8)])
-        LLVM.API.LLVMAddCallSiteAttribute(
-            callf,
-            LLVM.API.LLVMAttributeIndex(1),
-            EnumAttribute("nonnull"),
-        )
-    end
-=======
->>>>>>> 8e10a0a3
     return LLVM.API.LLVMValueRef(callf.ref)
 end
 
@@ -1818,400 +1168,6 @@
     # Whether runtime activity is enabled
     runtimeActivity::Bool
 end
-<<<<<<< HEAD
-
-struct UnknownTapeType end
-
-struct PrimalCompilerParams <: AbstractEnzymeCompilerParams
-    mode::API.CDerivativeMode
-end
-
-DefaultCompilerTarget(; kwargs...) =
-    GPUCompiler.NativeCompilerTarget(; jlruntime = true, kwargs...)
-
-## job
-
-# TODO: We shouldn't blanket opt-out
-GPUCompiler.check_invocation(job::CompilerJob{EnzymeTarget}, entry::LLVM.Function) = nothing
-
-GPUCompiler.runtime_module(::CompilerJob{<:Any,<:AbstractEnzymeCompilerParams}) = Runtime
-# GPUCompiler.isintrinsic(::CompilerJob{EnzymeTarget}, fn::String) = true
-# GPUCompiler.can_throw(::CompilerJob{EnzymeTarget}) = true
-
-# TODO: encode debug build or not in the compiler job
-#       https://github.com/JuliaGPU/CUDAnative.jl/issues/368
-GPUCompiler.runtime_slug(job::CompilerJob{EnzymeTarget}) = "enzyme"
-
-# provide a specific interpreter to use.
-if VERSION >= v"1.11.0-DEV.1552"
-    struct EnzymeCacheToken
-        target_type::Type
-        always_inline::Any
-        method_table::Core.MethodTable
-        param_type::Type
-        is_fwd::Bool
-    end
-
-    GPUCompiler.ci_cache_token(job::CompilerJob{<:Any,<:AbstractEnzymeCompilerParams}) =
-        EnzymeCacheToken(
-            typeof(job.config.target),
-            job.config.always_inline,
-            GPUCompiler.method_table(job),
-            typeof(job.config.params),
-            job.config.params.mode == API.DEM_ForwardMode,
-        )
-
-    GPUCompiler.get_interpreter(job::CompilerJob{<:Any,<:AbstractEnzymeCompilerParams}) =
-        Interpreter.EnzymeInterpreter(
-            GPUCompiler.ci_cache_token(job),
-            GPUCompiler.method_table(job),
-            job.world,
-            job.config.params.mode,
-        )
-else
-
-    # the codeinstance cache to use -- should only be used for the constructor
-    # Note that the only way the interpreter modifies codegen is either not inlining a fwd mode
-    # rule or not inlining a rev mode rule. Otherwise, all caches can be re-used.
-    const GLOBAL_FWD_CACHE = GPUCompiler.CodeCache()
-    const GLOBAL_REV_CACHE = GPUCompiler.CodeCache()
-    function enzyme_ci_cache(job::CompilerJob{<:Any,<:AbstractEnzymeCompilerParams})
-        return if job.config.params.mode == API.DEM_ForwardMode
-            GLOBAL_FWD_CACHE
-        else
-            GLOBAL_REV_CACHE
-        end
-    end
-
-    GPUCompiler.ci_cache(job::CompilerJob{<:Any,<:AbstractEnzymeCompilerParams}) =
-        enzyme_ci_cache(job)
-
-    GPUCompiler.get_interpreter(job::CompilerJob{<:Any,<:AbstractEnzymeCompilerParams}) =
-        Interpreter.EnzymeInterpreter(
-            enzyme_ci_cache(job),
-            GPUCompiler.method_table(job),
-            job.world,
-            job.config.params.mode,
-        )
-end
-
-include("compiler/passes.jl")
-include("compiler/optimize.jl")
-include("compiler/interpreter.jl")
-include("compiler/validation.jl")
-
-import .Interpreter: isKWCallSignature
-
-"""
-Create the methodinstance pair, and lookup the primal return type.
-"""
-@inline Base.@nospecializeinfer function fspec(
-    @nospecialize(F::Type),
-    @nospecialize(TT::Type),
-    world::Union{UInt,Nothing} = nothing,
-)
-    # primal function. Inferred here to get return type
-    _tt = (TT.parameters...,)
-
-    primal_tt = Tuple{map(eltype, _tt)...}
-
-    primal = if world isa Nothing
-        my_methodinstance(F, primal_tt)
-    else
-        my_methodinstance(F, primal_tt, world)
-    end
-
-    return primal
-end
-
-function primal_interp_world(
-    @nospecialize(::ReverseMode),
-    world::UInt
-)
-    mode = Enzyme.API.DEM_ReverseModeCombined
-
-    CT = @static if VERSION >= v"1.11.0-DEV.1552"
-        EnzymeCacheToken(
-            typeof(DefaultCompilerTarget()),
-            false,
-            GPUCompiler.GLOBAL_METHOD_TABLE, #=job.config.always_inline=#
-            EnzymeCompilerParams,
-            false,
-        )
-    else
-        Enzyme.Compiler.GLOBAL_REV_CACHE
-    end
-
-    Enzyme.Compiler.Interpreter.EnzymeInterpreter(CT, nothing, world, mode)
-end
-
-function primal_interp_world(
-    @nospecialize(::ForwardMode),
-    world::UInt
-)
-    mode = Enzyme.API.DEM_ForwardMode
-
-    CT = @static if VERSION >= v"1.11.0-DEV.1552"
-        EnzymeCacheToken(
-            typeof(DefaultCompilerTarget()),
-            false,
-            GPUCompiler.GLOBAL_METHOD_TABLE, #=job.config.always_inline=#
-            EnzymeCompilerParams,
-            true,
-        )
-    else
-        Enzyme.Compiler.GLOBAL_FWD_CACHE
-    end
-
-    Enzyme.Compiler.Interpreter.EnzymeInterpreter(CT, nothing, world, mode)
-end
-
-@inline primal_interp_world(
-    @nospecialize(::ReverseModeSplit),
-    world::UInt) = primal_interp_world(Reverse, world)
-
-function primal_return_type_world(
-    @nospecialize(mode::Mode),
-    world::UInt,
-    @nospecialize(TT::Type),
-)
-    Core.Compiler._return_type(primal_interp_world(mode, world), TT)
-end
-
-function primal_return_type_world(
-    @nospecialize(mode::Mode),
-    world::UInt,
-    mi::Core.MethodInstance,
-)
-    interp = primal_interp_world(mode, world)
-    something(
-        Core.Compiler.typeinf_type(interp, mi.def, mi.specTypes, mi.sparam_vals),
-        Any,
-    )
-end
-
-primal_return_type_world(
-    @nospecialize(mode::Mode),
-    world::UInt,
-    @nospecialize(FT::Type),
-    @nospecialize(TT::Type),
-   ) = primal_return_type_world(mode, world, Tuple{FT, TT.parameters...})
-
-Base.@nospecializeinfer function primal_return_type_generator(world::UInt, source, self, @nospecialize(mode::Type), @nospecialize(ft::Type), @nospecialize(tt::Type))
-    @nospecialize
-    @assert Core.Compiler.isType(ft) && Core.Compiler.isType(tt)
-    @assert mode <: Mode
-    mode = mode()
-    ft = ft.parameters[1]
-    tt = tt.parameters[1]
-
-    # validation
-    ft <: Core.Builtin &&
-        error("$(GPUCompiler.unsafe_function_from_type(ft)) is not a generic function")
-
-    # look up the method
-    method_error = :(throw(MethodError(ft, tt, $world)))
-    sig = Tuple{ft,tt.parameters...}
-    min_world = Ref{UInt}(typemin(UInt))
-    max_world = Ref{UInt}(typemax(UInt))
-    has_ambig = Ptr{Int32}(C_NULL)  # don't care about ambiguous results
-    #interp = primal_interp_world(mode, world)
-    #method_table = Core.Compiler.method_table(interp)
-    method_table = nothing
-    mthds = Base._methods_by_ftype(
-        sig,
-        method_table,
-        -1, #=lim=#
-        world,
-        false, #=ambig=#
-        min_world,
-        max_world,
-        has_ambig,
-    )
-    stub = Core.GeneratedFunctionStub(
-        identity,
-        Core.svec(:methodinstance, :mode, :ft, :tt),
-        Core.svec(),
-    )
-    mthds === nothing && return stub(world, source, method_error)
-    length(mthds) == 1 || return stub(world, source, method_error)
-
-    # look up the method and code instance
-    mtypes, msp, m = mthds[1]
-    mi = ccall(
-        :jl_specializations_get_linfo,
-        Ref{Core.MethodInstance},
-        (Any, Any, Any),
-        m,
-        mtypes,
-        msp,
-    )
-    ci = Core.Compiler.retrieve_code_info(mi, world)::Core.Compiler.CodeInfo
-
-    # prepare a new code info
-    new_ci = copy(ci)
-    empty!(new_ci.code)
-    @static if isdefined(Core, :DebugInfo)
-      new_ci.debuginfo = Core.DebugInfo(:none)
-    else
-      empty!(new_ci.codelocs)
-      resize!(new_ci.linetable, 1)                # see note below
-    end
-    empty!(new_ci.ssaflags)
-    new_ci.ssavaluetypes = 0
-    new_ci.min_world = min_world[]
-    new_ci.max_world = max_world[]
-    new_ci.edges = Core.MethodInstance[mi]
-    # XXX: setting this edge does not give us proper method invalidation, see
-    #      JuliaLang/julia#34962 which demonstrates we also need to "call" the kernel.
-    #      invoking `code_llvm` also does the necessary codegen, as does calling the
-    #      underlying C methods -- which GPUCompiler does, so everything Just Works.
-
-    # prepare the slots
-    new_ci.slotnames = Symbol[Symbol("#self#"), :mode, :ft, :tt]
-    new_ci.slotflags = UInt8[0x00 for i = 1:4]
-
-    # return the codegen world age
-    res = primal_return_type_world(mode, world, mi)
-    push!(new_ci.code, Core.Compiler.ReturnNode(res))
-    push!(new_ci.ssaflags, 0x00)   # Julia's native compilation pipeline (and its verifier) expects `ssaflags` to be the same length as `code`
-    @static if isdefined(Core, :DebugInfo)
-    else
-      push!(new_ci.codelocs, 1)   # see note below
-    end
-    new_ci.ssavaluetypes += 1
-
-    # NOTE: we keep the first entry of the original linetable, and use it for location info
-    #       on the call to check_cache. we can't not have a codeloc (using 0 causes
-    #       corruption of the back trace), and reusing the target function's info
-    #       has as advantage that we see the name of the kernel in the backtraces.
-
-    return new_ci
-end
-
-@eval Base.@assume_effects :removable :foldable :nothrow @inline function primal_return_type(mode::Mode, ft::Type, tt::Type)
-    $(Expr(:meta, :generated_only))
-    $(Expr(:meta, :generated, primal_return_type_generator))
-end
-
-##
-# Enzyme compiler step
-##
-
-function annotate!(mod::LLVM.Module)
-    inactive = LLVM.StringAttribute("enzyme_inactive", "")
-    active = LLVM.StringAttribute("enzyme_active", "")
-    no_escaping_alloc = LLVM.StringAttribute("enzyme_no_escaping_allocation")
-
-    funcs = Dict{String, Vector{LLVM.Function}}()
-    for f in functions(mod)
-        fname = LLVM.name(f)
-        for fattr in collect(function_attributes(f))
-            if isa(fattr, LLVM.StringAttribute)
-                if kind(fattr) == "enzyme_math"
-                    fname = LLVM.value(fattr)
-                    break
-                end
-            end
-        end
-        fname = String(fname)
-        if !haskey(funcs, fname)
-            funcs[fname] = LLVM.Function[]
-        end
-        push!(funcs[String(fname)], f)
-        API.EnzymeAttributeKnownFunctions(f.ref)
-    end
-
-    for gname in inactiveglobs
-        globs = LLVM.globals(mod)
-        if haskey(globs, gname)
-            glob = globs[gname]
-            API.SetMD(glob, "enzyme_inactive", LLVM.MDNode(LLVM.Metadata[]))
-        end
-    end
-
-    for fname in inactivefns
-        if haskey(funcs, fname)
-            for fn in funcs[fname]
-                push!(function_attributes(fn), inactive)
-                push!(function_attributes(fn), no_escaping_alloc)
-                for u in LLVM.uses(fn)
-                    c = LLVM.user(u)
-                    if !isa(c, LLVM.CallInst)
-                        continue
-                    end
-                    cf = LLVM.called_operand(c)
-                    if !isa(cf, LLVM.Function)
-                        continue
-                    end
-                    if LLVM.name(cf) != "julia.call" && LLVM.name(cf) != "julia.call2"
-                        continue
-                    end
-                    if operands(c)[1] != fn
-                        continue
-                    end
-                    LLVM.API.LLVMAddCallSiteAttribute(
-                        c,
-                        reinterpret(
-                            LLVM.API.LLVMAttributeIndex,
-                            LLVM.API.LLVMAttributeFunctionIndex,
-                        ),
-                        inactive,
-                    )
-                    LLVM.API.LLVMAddCallSiteAttribute(
-                        c,
-                        reinterpret(
-                            LLVM.API.LLVMAttributeIndex,
-                            LLVM.API.LLVMAttributeFunctionIndex,
-                        ),
-                        no_escaping_alloc,
-                    )
-                end
-            end
-        end
-    end
-
-    for fname in nofreefns
-        if haskey(funcs, fname)
-            for fn in funcs[fname]
-                push!(function_attributes(fn), LLVM.EnumAttribute("nofree", 0))
-                for u in LLVM.uses(fn)
-                    c = LLVM.user(u)
-                    if !isa(c, LLVM.CallInst)
-                        continue
-                    end
-                    cf = LLVM.called_operand(c)
-                    if !isa(cf, LLVM.Function)
-                        continue
-                    end
-                    if LLVM.name(cf) != "julia.call" && LLVM.name(cf) != "julia.call2"
-                        continue
-                    end
-                    if operands(c)[1] != fn
-                        continue
-                    end
-                    LLVM.API.LLVMAddCallSiteAttribute(
-                        c,
-                        reinterpret(
-                            LLVM.API.LLVMAttributeIndex,
-                            LLVM.API.LLVMAttributeFunctionIndex,
-                        ),
-                        LLVM.EnumAttribute("nofree", 0),
-                    )
-                end
-            end
-        end
-    end
-
-    for fname in activefns
-        if haskey(funcs, fname)
-            for fn in funcs[fname]
-                push!(function_attributes(fn), active)
-            end
-        end
-    end
-=======
->>>>>>> 8e10a0a3
 
 struct UnknownTapeType end
 
@@ -3549,300 +2505,6 @@
     end
 end
 
-<<<<<<< HEAD
-struct RemovedParam end
-
-# Modified from GPUCompiler classify_arguments
-Base.@nospecializeinfer function classify_arguments(
-    @nospecialize(source_sig::Type),
-    codegen_ft::LLVM.FunctionType,
-    has_sret::Bool,
-    has_returnroots::Bool,
-    has_swiftself::Bool,
-    parmsRemoved::Vector{UInt64},
-)
-    codegen_types = parameters(codegen_ft)
-
-    args = []
-    codegen_i = 1
-    orig_i = 1
-    if has_sret
-        if !in(orig_i - 1, parmsRemoved)
-            codegen_i += 1
-        end
-        orig_i += 1
-    end
-    if has_returnroots
-        if !in(orig_i - 1, parmsRemoved)
-            codegen_i += 1
-        end
-        orig_i += 1
-    end
-    if has_swiftself
-        if !in(orig_i - 1, parmsRemoved)
-            codegen_i += 1
-        end
-        orig_i += 1
-    end
-    for (source_i, source_typ) in enumerate(source_sig.parameters)
-        if isghostty(source_typ) || Core.Compiler.isconstType(source_typ)
-            push!(args, (cc = GPUCompiler.GHOST, typ = source_typ, arg_i = source_i))
-            continue
-        end
-        if in(orig_i - 1, parmsRemoved)
-            push!(args, (cc = RemovedParam, typ = source_typ))
-            orig_i += 1
-            continue
-        end
-        codegen_typ = codegen_types[codegen_i]
-
-        if codegen_typ isa LLVM.PointerType
-            llvm_source_typ = convert(LLVMType, source_typ; allow_boxed = true)
-            # pointers are used for multiple kinds of arguments
-            # - literal pointer values
-            if source_typ <: Ptr || source_typ <: Core.LLVMPtr
-                @assert llvm_source_typ == codegen_typ
-                push!(
-                    args,
-                    (
-                        cc = GPUCompiler.BITS_VALUE,
-                        typ = source_typ,
-                        arg_i = source_i,
-                        codegen = (typ = codegen_typ, i = codegen_i),
-                    ),
-                )
-                # - boxed values
-                #   XXX: use `deserves_retbox` instead?
-            elseif llvm_source_typ isa LLVM.PointerType
-                @assert llvm_source_typ == codegen_typ
-                push!(
-                    args,
-                    (
-                        cc = GPUCompiler.MUT_REF,
-                        typ = source_typ,
-                        arg_i = source_i,
-                        codegen = (typ = codegen_typ, i = codegen_i),
-                    ),
-                )
-                # - references to aggregates
-            else
-                @assert llvm_source_typ != codegen_typ
-                push!(
-                    args,
-                    (
-                        cc = GPUCompiler.BITS_REF,
-                        typ = source_typ,
-                        arg_i = source_i,
-                        codegen = (typ = codegen_typ, i = codegen_i),
-                    ),
-                )
-            end
-        else
-            push!(
-                args,
-                (
-                    cc = GPUCompiler.BITS_VALUE,
-                    typ = source_typ,
-                    arg_i = source_i,
-                    codegen = (typ = codegen_typ, i = codegen_i),
-                ),
-            )
-        end
-
-        codegen_i += 1
-        orig_i += 1
-    end
-
-    return args
-end
-
-Base.@nospecializeinfer function isSpecialPtr(@nospecialize(Ty::LLVM.LLVMType))
-    if !isa(Ty, LLVM.PointerType)
-        return false
-    end
-    AS = LLVM.addrspace(Ty)
-    return 10 <= AS && AS <= 13
-end
-
-mutable struct CountTrackedPointers
-    count::UInt
-    all::Bool
-    derived::Bool
-end
-
-Base.@nospecializeinfer function CountTrackedPointers(@nospecialize(T::LLVM.LLVMType))
-    res = CountTrackedPointers(0, true, false)
-
-    if isa(T, LLVM.PointerType)
-        if isSpecialPtr(T)
-            res.count += 1
-            if LLVM.addrspace(T) != Tracked
-                res.derived = true
-            end
-        end
-    elseif isa(T, LLVM.StructType)
-        for ElT in elements(T)
-            sub = CountTrackedPointers(ElT)
-            res.count += sub.count
-            res.all &= sub.all
-            res.derived |= sub.derived
-        end
-    elseif isa(T, LLVM.ArrayType)
-        sub = CountTrackedPointers(eltype(T))
-        res.count += sub.count
-        res.all &= sub.all
-        res.derived |= sub.derived
-        res.count *= length(T)
-    elseif isa(T, LLVM.VectorType)
-        sub = CountTrackedPointers(eltype(T))
-        res.count += sub.count
-        res.all &= sub.all
-        res.derived |= sub.derived
-        res.count *= size(T)
-    end
-    if res.count == 0
-        res.all = false
-    end
-    return res
-end
-
-# must deserve sret
-Base.@nospecializeinfer function deserves_rooting(@nospecialize(T::LLVM.LLVMType))
-    tracked = CountTrackedPointers(T)
-    @assert !tracked.derived
-    if tracked.count != 0 && !tracked.all
-        return true # tracked.count;
-    end
-    return false
-end
-
-# https://github.com/JuliaLang/julia/blob/64378db18b512677fc6d3b012e6d1f02077af191/src/cgutils.cpp#L823
-# returns if all unboxed
-Base.@nospecializeinfer function for_each_uniontype_small(@nospecialize(f), @nospecialize(ty::Type), counter::Base.RefValue{Int} = Ref(0))
-    if counter[] > 127
-        return false
-    end
-    if ty isa Union
-        allunbox = for_each_uniontype_small(f, ty.a, counter)
-        allunbox &= for_each_uniontype_small(f, ty.b, counter)
-        return allunbox
-    end
-    # https://github.com/JuliaLang/julia/blob/170d6439445c86e640214620dad3423d2bb42337/src/codegen.cpp#L1233
-    if Base.isconcretetype(ty) && !ismutabletype(ty) && Base.datatype_pointerfree(ty)
-        counter[] += 1
-        f(ty)
-        return true
-    end
-    return false
-end
-
-# From https://github.com/JuliaLang/julia/blob/038d31463f0ef744c8308bdbe87339b9c3f0b890/src/cgutils.cpp#L3108
-Base.@nospecializeinfer function union_alloca_type(@nospecialize(UT::Type))
-    nbytes = 0
-    function inner(@nospecialize(jlrettype::Type))
-        if !(Base.issingletontype(jlrettype) && isa(jlrettype, DataType))
-            nbytes = max(nbytes, sizeof(jlrettype))
-        end
-    end
-    for_each_uniontype_small(inner, UT)
-    return nbytes
-end
-
-# From https://github.com/JuliaLang/julia/blob/e6bf81f39a202eedc7bd4f310c1ab60b5b86c251/src/codegen.cpp#L6447
-Base.@nospecializeinfer function is_sret(@nospecialize(jlrettype::Type))
-    if jlrettype === Union{}
-        # jlrettype == (jl_value_t*)jl_bottom_type
-        return false
-    elseif Base.isstructtype(jlrettype) &&
-           Base.issingletontype(jlrettype) &&
-           isa(jlrettype, DataType)
-        # jl_is_structtype(jlrettype) && jl_is_datatype_singleton((jl_datatype_t*)jlrettype)
-        return false
-    elseif jlrettype isa Union # jl_is_uniontype(jlrettype)
-        if union_alloca_type(jlrettype) > 0
-            # sret, also a regular return here
-            return true
-        end
-        return false
-    elseif !GPUCompiler.deserves_retbox(jlrettype)
-        rt = convert(LLVMType, jlrettype)
-        if !isa(rt, LLVM.VoidType) && GPUCompiler.deserves_sret(jlrettype, rt)
-            return true
-        end
-    end
-    return false
-end
-Base.@nospecializeinfer function is_sret_union(@nospecialize(jlrettype::Type))
-    if jlrettype === Union{}
-        # jlrettype == (jl_value_t*)jl_bottom_type
-        return false
-    elseif Base.isstructtype(jlrettype) &&
-           Base.issingletontype(jlrettype) &&
-           isa(jlrettype, DataType)
-        # jl_is_structtype(jlrettype) && jl_is_datatype_singleton((jl_datatype_t*)jlrettype)
-        return false
-    elseif jlrettype isa Union # jl_is_uniontype(jlrettype)
-        if union_alloca_type(jlrettype) > 0
-            # sret, also a regular return here
-            return true
-        end
-    end
-    return false
-end
-
-# https://github.com/JuliaLang/julia/blob/0a696a3842750fcedca8832bc0aabe9096c7658f/src/codegen.cpp#L6812
-Base.@nospecializeinfer function get_return_info(
-    @nospecialize(jlrettype::Type),
-)::Tuple{Union{Nothing,Type},Union{Nothing,Type},Union{Nothing,Type}}
-    sret = nothing
-    returnRoots = nothing
-    rt = nothing
-    if jlrettype === Union{}
-        rt = Nothing
-    elseif Base.isstructtype(jlrettype) &&
-           Base.issingletontype(jlrettype) &&
-           isa(jlrettype, DataType)
-        rt = Nothing
-    elseif jlrettype isa Union
-        nbytes = 0
-        allunbox = for_each_uniontype_small(jlrettype) do jlrettype
-            if !(Base.issingletontype(jlrettype) && isa(jlrettype, DataType))
-                nbytes = max(nbytes, sizeof(jlrettype))
-            end
-        end
-        if nbytes != 0
-            rt = NamedTuple{(Symbol("1"), Symbol("2")),Tuple{Any,UInt8}}
-            # Pointer to?, Ptr{NTuple{UInt8, allunbox}
-            sret = Ptr{jlrettype}
-        elseif allunbox
-            rt = UInt8
-        else
-            rt = Any
-        end
-    elseif jlrettype <: Tuple && in(Any, jlrettype.parameters)
-        rt = Any
-    elseif !GPUCompiler.deserves_retbox(jlrettype)
-        lRT = convert(LLVMType, jlrettype)
-        if !isa(lRT, LLVM.VoidType) && GPUCompiler.deserves_sret(jlrettype, lRT)
-            sret = Ptr{jlrettype}
-            tracked = CountTrackedPointers(lRT)
-            @assert !tracked.derived
-            if tracked.count != 0 && !tracked.all
-                returnRoots = Ptr{AnyArray(Int(tracked.count))}
-            end
-        else
-            rt = jlrettype
-        end
-    else
-        # retbox
-        rt = Ptr{jlrettype}
-    end
-
-    return (rt, sret, returnRoots)
-end
-
-=======
->>>>>>> 8e10a0a3
 # Modified from GPUCompiler/src/irgen.jl:365 lower_byval
 Base.@nospecializeinfer function lower_convention(
     @nospecialize(functy::Type),
@@ -4545,11 +3207,7 @@
 
 using Random
 # returns arg, return
-<<<<<<< HEAD
 Base.@nospecializeinfer function no_type_setting(@nospecialize(specTypes::Type{<:Tuple}); world = nothing)
-=======
-function no_type_setting(@nospecialize(specTypes::Type{<:Tuple}); world = nothing)
->>>>>>> 8e10a0a3
     # Even though the julia type here is ptr{int8}, the actual data can be something else
     if specTypes.parameters[1] == typeof(Random.XoshiroSimd.xoshiro_bulk_simd)
         return (true, false)
@@ -6569,11 +5227,7 @@
 # JIT
 ##
 
-<<<<<<< HEAD
-Base.@nospecializeinfer function _link(@nospecialize(job::CompilerJob{<:EnzymeTarget}), mod::LLVM.Module, adjoint_name::String, @nospecialize(primal_name::Union{String, Nothing}), @nospecialize(TapeType))
-=======
-function _link(@nospecialize(job::CompilerJob{<:EnzymeTarget}), mod::LLVM.Module, adjoint_name::String, @nospecialize(primal_name::Union{String, Nothing}), @nospecialize(TapeType), prepost::String)
->>>>>>> 8e10a0a3
+Base.@nospecializeinfer function _link(@nospecialize(job::CompilerJob{<:EnzymeTarget}), mod::LLVM.Module, adjoint_name::String, @nospecialize(primal_name::Union{String, Nothing}), @nospecialize(TapeType), prepost::String)
     if job.config.params.ABI <: InlineABI
         return CompileResult(
             Val((Symbol(mod), Symbol(adjoint_name))),
@@ -6684,20 +5338,7 @@
     end
 end
 
-<<<<<<< HEAD
-@inline remove_innerty(::Type{<:Const}) = Const
-@inline remove_innerty(::Type{<:Active}) = Active
-@inline remove_innerty(::Type{<:Duplicated}) = Duplicated
-@inline remove_innerty(::Type{<:DuplicatedNoNeed}) = DuplicatedNoNeed
-@inline remove_innerty(::Type{<:BatchDuplicated}) = Duplicated
-@inline remove_innerty(::Type{<:BatchDuplicatedNoNeed}) = DuplicatedNoNeed
-@inline remove_innerty(::Type{<:MixedDuplicated}) = MixedDuplicated
-@inline remove_innerty(::Type{<:BatchMixedDuplicated}) = MixedDuplicated
-
 Base.@nospecializeinfer @inline function thunkbase(
-=======
-@inline function thunkbase(
->>>>>>> 8e10a0a3
     mi::Core.MethodInstance,
     World::Union{UInt, Nothing},
     @nospecialize(FA::Type{<:Annotation}),
@@ -7188,129 +5829,4 @@
 
 include("compiler/reflection.jl")
 
-<<<<<<< HEAD
-@generated function onehot_internal(fn::F, x::T, startv::Int, lengthv::Int) where {F, T<:Array}
-    ir = JuliaContext() do ctx
-        Base.@_inline_meta
-
-        target = Compiler.DefaultCompilerTarget()
-        params = Compiler.PrimalCompilerParams(API.DEM_ForwardMode)
-        mi = my_methodinstance(fn, Tuple{T, Int})
-        job = CompilerJob(mi, CompilerConfig(target, params; kernel = false))
-        mod, meta = GPUCompiler.codegen(
-            :llvm,
-            job;
-            optimize = false,
-            cleanup = false,
-            validate = false,
-        )
-        copysetfn = meta.entry
-        blk = first(blocks(copysetfn))
-        iter = LLVM.API.LLVMGetFirstInstruction(blk)
-        while iter != C_NULL
-            inst = LLVM.Instruction(iter)
-            iter = LLVM.API.LLVMGetNextInstruction(iter)
-            if isa(inst, LLVM.FenceInst)
-                eraseInst(blk, inst)
-            end
-            if isa(inst, LLVM.CallInst)
-                fn = LLVM.called_operand(inst)
-                if isa(fn, LLVM.Function)
-                    if LLVM.name(fn) == "julia.safepoint"
-                        eraseInst(blk, inst)
-                    end
-                end     
-            end
-        end
-        hasNoRet = any(
-            map(
-                k -> kind(k) == kind(EnumAttribute("noreturn")),
-                collect(function_attributes(copysetfn)),
-            ),
-        )
-        @assert !hasNoRet
-        if !hasNoRet
-            push!(function_attributes(copysetfn), EnumAttribute("alwaysinline", 0))
-        end
-        ity = convert(LLVMType, Int)
-        jlvaluet = convert(LLVMType, T; allow_boxed=true)
-
-        FT = LLVM.FunctionType(jlvaluet,  LLVMType[jlvaluet, ity, ity])
-        llvm_f = LLVM.Function(mod, "f", FT)
-        push!(function_attributes(llvm_f), EnumAttribute("alwaysinline", 0))
-
-        # Check if Julia version has https://github.com/JuliaLang/julia/pull/46914
-        # and also https://github.com/JuliaLang/julia/pull/47076
-        # and also https://github.com/JuliaLang/julia/pull/48620
-        needs_dynamic_size_workaround = !(VERSION >= v"1.10.5")
-
-        builder = LLVM.IRBuilder()
-        entry = BasicBlock(llvm_f, "entry")
-        position!(builder, entry)
-        inp, lstart, len = collect(LLVM.Value, parameters(llvm_f))
-
-        boxed_count = if sizeof(Int) == sizeof(Int64)
-            emit_box_int64!(builder, len)
-        else
-            emit_box_int32!(builder, len)
-        end
-
-        tag = emit_apply_type!(builder, NTuple, LLVM.Value[boxed_count, unsafe_to_llvm(builder, T)])
-
-        fullsize = nuwmul!(builder, len, LLVM.ConstantInt(sizeof(Int)))
-        obj = emit_allocobj!(builder, tag, fullsize, needs_dynamic_size_workaround)
-
-        T_int8 = LLVM.Int8Type()
-        LLVM.memset!(builder, obj,  LLVM.ConstantInt(T_int8, 0), fullsize, 0)
-
-        alloc = pointercast!(builder, obj, LLVM.PointerType(jlvaluet, Tracked))
-        alloc = pointercast!(builder, alloc, LLVM.PointerType(jlvaluet, 11))
-
-        loop = BasicBlock(llvm_f, "loop")
-        exit = BasicBlock(llvm_f, "exit")
-
-        br!(builder, icmp!(builder, LLVM.API.LLVMIntEQ, LLVM.ConstantInt(0), len), exit, loop)
-
-        position!(builder, loop)
-        idx = phi!(builder, ity)
-
-        push!(LLVM.incoming(idx), (LLVM.ConstantInt(0), entry))
-        inc = add!(builder, idx, LLVM.ConstantInt(1))
-        push!(LLVM.incoming(idx), (inc, loop))
-        rval = add!(builder, inc, lstart)
-        res = call!(builder, LLVM.function_type(copysetfn), copysetfn, [inp, rval])
-        if !hasNoRet
-            gidx = gep!(builder, jlvaluet, alloc, [idx])
-            store!(builder, res, gidx)
-            emit_writebarrier!(builder, get_julia_inner_types(builder, obj, res))
-        end
-
-        br!(builder, icmp!(builder, LLVM.API.LLVMIntEQ, inc, len), exit, loop)
-
-
-        T_int32 = LLVM.Int32Type()
-
-        reinsert_gcmarker!(llvm_f)
-
-        position!(builder, exit)
-        ret!(builder, obj)
-
-        string(mod)
-    end
-    return quote
-        Base.@_inline_meta
-        Base.llvmcall(
-            ($ir, "f"),
-            Tuple{Vararg{T}},
-            Tuple{T, Int, Int},
-            x,
-            startv,
-            lengthv
-        )
-    end
-end
-
-
-=======
->>>>>>> 8e10a0a3
 end