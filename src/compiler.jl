--- conflicted
+++ resolved
@@ -4502,17 +4502,10 @@
         convty = convert(LLVMType, T′; allow_boxed=true)
 
         if (T <: MixedDuplicated || T <: BatchMixedDuplicated) && !isboxed # && (isa(llty, LLVM.ArrayType) || isa(llty, LLVM.StructType))
-<<<<<<< HEAD
-            al0 = al = emit_allocobj!(builder, Base.RefValue{T′})
-            al = bitcast!(builder, al, LLVM.PointerType(llty, addrspace(value_type(al))))
-            store!(builder, params[i], al)
-            emit_writebarrier!(builder, get_julia_inner_types(builder, al0, params[i]))
-=======
             al0 = al = emit_allocobj!(builder, Base.RefValue{T′}, "mixedparameter")
             al = bitcast!(builder, al, LLVM.PointerType(llty, addrspace(value_type(al))))
             store!(builder, params[i], al)
-	    emit_writebarrier!(builder, get_julia_inner_types(builder, al0, params[i]))
->>>>>>> b91fb079
+	          emit_writebarrier!(builder, get_julia_inner_types(builder, al0, params[i]))
             al = addrspacecast!(builder, al, LLVM.PointerType(llty, Derived))
             push!(realparms, al)
         else
