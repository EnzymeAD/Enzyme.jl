--- conflicted
+++ resolved
@@ -536,8 +536,6 @@
                         end
 		    end
                 end
-<<<<<<< HEAD
-=======
 	if isa(cur, LLVM.ConstantExpr) && isa(value_type(cur), LLVM.PointerType) && LLVM.addrspace(value_type(cur)) == Derived
 		larg, off = get_base_and_offset(cur; inst=first(instructions(position(prevbb))), inttoptr=true)
 		if isa(larg, LLVM.ConstantInt) && (off == sizeof(Int) || off == 0)
@@ -548,7 +546,6 @@
                         end
 		    end
                 end
->>>>>>> 10b2caad
 end
 
             legal, TT, byref = abs_typeof(cur, true)
