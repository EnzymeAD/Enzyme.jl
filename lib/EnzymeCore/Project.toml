name = "EnzymeCore"
uuid = "f151be2c-9106-41f4-ab19-57ee4f262869"
authors = ["William Moses <wmoses@mit.edu>", "Valentin Churavy <vchuravy@mit.edu>"]
<<<<<<< HEAD
version = "0.8.9"
=======
version = "0.8.12"
>>>>>>> 26eb047e

[compat]
Adapt = "3, 4"
julia = "1.10"

[deps]
Adapt = "79e6a3ab-5dfb-504d-930d-738a2a938a0e"

[extensions]
AdaptExt = "Adapt"

[extras]
Adapt = "79e6a3ab-5dfb-504d-930d-738a2a938a0e"

[weakdeps]
Adapt = "79e6a3ab-5dfb-504d-930d-738a2a938a0e"<|MERGE_RESOLUTION|>--- conflicted
+++ resolved
@@ -1,11 +1,7 @@
 name = "EnzymeCore"
 uuid = "f151be2c-9106-41f4-ab19-57ee4f262869"
 authors = ["William Moses <wmoses@mit.edu>", "Valentin Churavy <vchuravy@mit.edu>"]
-<<<<<<< HEAD
-version = "0.8.9"
-=======
-version = "0.8.12"
->>>>>>> 26eb047e
+version = "0.8.13"
 
 [compat]
 Adapt = "3, 4"
