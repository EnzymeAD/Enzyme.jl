--- conflicted
+++ resolved
@@ -596,7 +596,6 @@
 """
 function set_abi end
 
-<<<<<<< HEAD
 """
     split_mode(
         ::ReverseMode, [::Val{ReturnShadow}, ::Val{Width}, ::Val{ModifiedBetween}, ::Val{ShadowInit}]
@@ -691,7 +690,6 @@
 end
 
 combined_mode(mode::ReverseMode) = mode
-=======
 
 """
     Primitive Type usable within Reactant. See Reactant.jl for more information.
@@ -747,6 +745,5 @@
 @inline Base.eltype(::RNumber{T}) where T = T
 @inline Base.eltype(::Type{<:RNumber{T}}) where T = T
 
->>>>>>> 03d70353
 
 end # module EnzymeCore