--- conflicted
+++ resolved
@@ -136,13 +136,8 @@
 
         @testset "structured array inputs/outputs" begin
             @testset for Tret in (Const, Duplicated, BatchDuplicated),
-<<<<<<< HEAD
-                Tx in (Const, Duplicated, BatchDuplicated),
-                T in (Float32, Float64, ComplexF32, ComplexF64)
-=======
                          Tx in (Const, Duplicated, BatchDuplicated),
                          T in (Float32, Float64, ComplexF32, ComplexF64)
->>>>>>> fbd16cc2
 
                 # if some are batch, none must be duplicated
                 are_activities_compatible(Tret, Tx) || continue
