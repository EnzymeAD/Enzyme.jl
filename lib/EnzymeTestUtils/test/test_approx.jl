--- conflicted
+++ resolved
@@ -48,20 +48,12 @@
             x2[:x] = y
             test_approx(x1, x2; atol=err * 1.1)
             @test fails() do
-<<<<<<< HEAD
-                test_approx(x1, x2; atol=err * 0.9)
-=======
                 return test_approx(x1, x2; atol=err * 0.9)
->>>>>>> fbd16cc2
             end
         end
         x2[:x] = vcat(x1[:x], 1.0)
         @test errors() do
-<<<<<<< HEAD
-            test_approx(x1, x2; atol=err * 0.9)
-=======
             return test_approx(x1, x2; atol=err * 0.9)
->>>>>>> fbd16cc2
         end
     end
     @testset "non-numeric types" begin
