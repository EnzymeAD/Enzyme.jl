--- conflicted
+++ resolved
@@ -95,22 +95,13 @@
         args_copy = deepcopy(Base.tail(primals))
         y = fcopy(args_copy...; deepcopy(fkwargs)...)
         # generate tangent for output
-<<<<<<< HEAD
         if !_any_batch_duplicated(ret_activity, map(typeof, activities)...)
-            ȳ = ret_activity <: Const ? zero_tangent(y) : rand_tangent(y)
-=======
-        if !_any_batch_duplicated(map(typeof, activities)...)
             ȳ = ret_activity <: Const ? zero_tangent(y) : rand_tangent(rng, y)
->>>>>>> 5ae36e57
         else
             batch_size = _batch_size(ret_activity, map(typeof, activities)...)
             ks = ntuple(Symbol ∘ string, batch_size)
             ȳ = ntuple(batch_size) do _
-<<<<<<< HEAD
                 return ret_activity <: Const ? zero_tangent(y) : rand_tangent(y)
-=======
-                return ret_activity <: Const ? zero_tangent(y) : rand_tangent(rng, y)
->>>>>>> 5ae36e57
             end
         end
         # call finitedifferences, avoid mutating original arguments
