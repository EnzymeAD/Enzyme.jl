# _make_jvp_call and _wrap_function adapted from ChainRulesTestUtils
# https://github.com/JuliaDiff/ChainRulesTestUtils.jl/blob/f76f3fc7be221e07ba9be28ef33a22238ef13661/src/finite_difference_calls.jl
# Copyright (c) 2020 JuliaDiff

#=
    _fd_forward(fdm, f, rettype, y, activities)

Call `FiniteDifferences.jvp` on `f` with the arguments `xs` determined by `activities`.

# Arguments
- `fdm::FiniteDifferenceMethod`: How to numerically differentiate `f`.
- `f`: The function to differentiate.
- `rettype`: Return activity type
- `y`: The primal output `y=f(xs...)` or at least something of the right type.
- `activities`: activities that would be passed to `Enzyme.autodiff`

# Returns
- `ẏ`: Derivative of output w.r.t. `t` estimated by finite differencing. If `rettype` is a
    batch return type, then `ẏ` is a `NamedTuple` of derivatives.
=#
function _fd_forward(fdm, f, rettype, y, activities)
    xs = map(x -> x.val, activities)
    ẋs = map(a -> a isa Const ? nothing : a.dval, activities)
    ignores = map(a -> a isa Const, activities)
    f_sig_args = _wrap_forward_function(f, xs, ignores)
    ignores = collect(ignores)
    _, from_vec_out = to_vec(y)
    sig_arg_val_vec, from_vec_in = to_vec(xs[.!ignores])
    # vectorize inputs and outputs of function
    f_vec = first ∘ to_vec ∘ Base.splat(f_sig_args) ∘ from_vec_in
    if rettype <: Union{Duplicated,DuplicatedNoNeed}
        all(ignores) && return zero_tangent(y)
        sig_arg_dval_vec, _ = to_vec(ẋs[.!ignores])
<<<<<<< HEAD
        ret_deval_vec = FiniteDifferences.jvp(
            fdm, f_vec, (sig_arg_val_vec, sig_arg_dval_vec),
        )
=======
        ret_deval_vec = FiniteDifferences.jvp(fdm, f_vec,
                                              (sig_arg_val_vec, sig_arg_dval_vec))
>>>>>>> fbd16cc2
        return from_vec_out(ret_deval_vec)
    elseif rettype <: Union{BatchDuplicated,BatchDuplicatedNoNeed}
        all(ignores) && return (var"1"=zero_tangent(y),)
        ret_dvals = map(ẋs[.!ignores]...) do sig_args_dvals...
            sig_args_dvals_vec, _ = to_vec(sig_args_dvals)
<<<<<<< HEAD
            ret_dval_vec = FiniteDifferences.jvp(
                fdm, f_vec, (sig_arg_val_vec, sig_args_dvals_vec),
            )
=======
            ret_dval_vec = FiniteDifferences.jvp(fdm, f_vec,
                                                 (sig_arg_val_vec, sig_args_dvals_vec))
>>>>>>> fbd16cc2
            return from_vec_out(ret_dval_vec)
        end
        return NamedTuple{ntuple(Symbol, length(ret_dvals))}(ret_dvals)
    else
        throw(ArgumentError("Unsupported return type: $rettype"))
    end
end
_fd_forward(fdm, f, ::Type{<:Const}, y, activities) = ()

#=
    _fd_reverse(fdm, f, ȳ, activities, active_return)

Call `FiniteDifferences.j′vp` on `f` with the arguments `xs` determined by `activities`.

# Arguments
- `fdm::FiniteDifferenceMethod`: How to numerically differentiate `f`.
- `f`: The function to differentiate.
- `ȳ`: The cotangent of the primal output `y=f(xs...)`.
- `activities`: activities that would be passed to `Enzyme.autodiff`
- `active_return`: whether the return is non-constant
# Returns
- `x̄s`: Derivatives of output `s` w.r.t. `xs` estimated by finite differencing.
=#
function _fd_reverse(fdm, f, ȳ, activities, active_return)
    xs = map(x -> x.val, activities)
    ignores = map(a -> a isa Const, activities)
    f_sig_args = _wrap_reverse_function(active_return, f, xs, ignores)
    all(ignores) && return map(zero_tangent, xs)
    ignores = collect(ignores)
    is_batch = _any_batch_duplicated(map(typeof, activities)...)
    batch_size = is_batch ? _batch_size(map(typeof, activities)...) : 1
    x̄s = map(collect(activities)) do a
        if a isa Union{Const,Active}
            dval = ntuple(_ -> zero_tangent(a.val), batch_size)
            return is_batch ? dval : dval[1]
        else
            return a.dval
        end
    end
    sigargs = xs[.!ignores]
    s̄igargs = x̄s[.!ignores]
    sigarginds = eachindex(x̄s)[.!ignores]
    sigargs_vec, from_vec_in = to_vec(sigargs)
    # vectorize inputs and outputs of function
    f_vec = first ∘ to_vec ∘ Base.splat(f_sig_args) ∘ from_vec_in
    if !is_batch
        ȳ_extended = (ȳ, s̄igargs...)
        ȳ_extended_vec, _ = to_vec(ȳ_extended)
        fd_vec = only(FiniteDifferences.j′vp(fdm, f_vec, ȳ_extended_vec, sigargs_vec))
        fd = from_vec_in(fd_vec)
    else
        fd = Tuple(
            zip(
                map(ȳ, s̄igargs...) do ȳ_extended...
                    ȳ_extended_vec, _ = to_vec(ȳ_extended)
                    fd_vec = only(
                        FiniteDifferences.j′vp(fdm, f_vec, ȳ_extended_vec, sigargs_vec)
                    )
                    return from_vec_in(fd_vec)
                end...,
            ),
        )
    end
    @assert length(fd) == length(sigarginds)
    x̄s[sigarginds] = collect(fd)
    return (x̄s...,)
end

#=
    _wrap_forward_function(f, xs, ignores)

Return a new version of `f`, `fnew`, that ignores some of the arguments `xs`.

# Arguments
- `f`: The function to be wrapped.
- `xs`: Inputs to `f`, such that `y = f(xs...)`.
- `ignores`: Collection of `Bool`s, the same length as `xs`.
  If `ignores[i] === true`, then `xs[i]` is ignored; `∂xs[i] === NoTangent()`.
=#
function _wrap_forward_function(f, xs, ignores)
    function fnew(sigargs...)
        callargs = Any[]
        j = 1

        for (i, (x, ignore)) in enumerate(zip(xs, ignores))
            if ignore
                push!(callargs, x)
            else
                push!(callargs, sigargs[j])
                j += 1
            end
        end
        @assert j == length(sigargs) + 1
        @assert length(callargs) == length(xs)
        return f(callargs...)
    end
    return fnew
end

#=
    _wrap_reverse_function(f, xs, ignores)

Return a new version of `f`, `fnew`, that ignores some of the arguments `xs` and returns
also non-ignored arguments.

All arguments are copied before being passed to `f`, so that `fnew` is non-mutating.

# Arguments
- `f`: The function to be wrapped.
- `xs`: Inputs to `f`, such that `y = f(xs...)`.
- `ignores`: Collection of `Bool`s, the same length as `xs`.
  If `ignores[i] === true`, then `xs[i]` is ignored; `∂xs[i] === NoTangent()`.
=#
function _wrap_reverse_function(active_return, f, xs, ignores)
    function fnew(sigargs...)
        callargs = Any[]
        retargs = Any[]
        j = 1

        for (i, (x, ignore)) in enumerate(zip(xs, ignores))
            if ignore
                push!(callargs, deepcopy(x))
            else
                arg = deepcopy(sigargs[j])
                push!(callargs, arg)
                push!(retargs, arg)
                j += 1
            end
        end
        @assert j == length(sigargs) + 1
        @assert length(callargs) == length(xs)
        @assert length(retargs) == count(!, ignores)

        # if an arg and a return alias, do not consider the contribution from the arg as returned here,
        # it will already be taken into account. This is implemented using the deepcopy_internal, which
        # will add all objects inside the return into the dict `zeros`.
        zeros = IdDict()
        origRet = Base.deepcopy_internal(deepcopy(f)(callargs...), zeros)

        # we will now explicitly zero all objects returned, and replace any of the args with this
        # zero, if the input and output alias.
        if active_return
            for k in keys(zeros)
                zeros[k] = zero_tangent(k)
            end
        end

        return (origRet, Base.deepcopy_internal(retargs, zeros)...)
    end
    return fnew
end<|MERGE_RESOLUTION|>--- conflicted
+++ resolved
@@ -31,27 +31,15 @@
     if rettype <: Union{Duplicated,DuplicatedNoNeed}
         all(ignores) && return zero_tangent(y)
         sig_arg_dval_vec, _ = to_vec(ẋs[.!ignores])
-<<<<<<< HEAD
-        ret_deval_vec = FiniteDifferences.jvp(
-            fdm, f_vec, (sig_arg_val_vec, sig_arg_dval_vec),
-        )
-=======
         ret_deval_vec = FiniteDifferences.jvp(fdm, f_vec,
                                               (sig_arg_val_vec, sig_arg_dval_vec))
->>>>>>> fbd16cc2
         return from_vec_out(ret_deval_vec)
     elseif rettype <: Union{BatchDuplicated,BatchDuplicatedNoNeed}
         all(ignores) && return (var"1"=zero_tangent(y),)
         ret_dvals = map(ẋs[.!ignores]...) do sig_args_dvals...
             sig_args_dvals_vec, _ = to_vec(sig_args_dvals)
-<<<<<<< HEAD
-            ret_dval_vec = FiniteDifferences.jvp(
-                fdm, f_vec, (sig_arg_val_vec, sig_args_dvals_vec),
-            )
-=======
             ret_dval_vec = FiniteDifferences.jvp(fdm, f_vec,
                                                  (sig_arg_val_vec, sig_args_dvals_vec))
->>>>>>> fbd16cc2
             return from_vec_out(ret_dval_vec)
         end
         return NamedTuple{ntuple(Symbol, length(ret_dvals))}(ret_dvals)
