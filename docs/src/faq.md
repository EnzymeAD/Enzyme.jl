```@meta
CurrentModule = Enzyme
DocTestSetup = quote
    using Enzyme
end
```

# Frequently asked questions

## Implementing pullbacks

In combined reverse mode, Enzyme's [`autodiff`](@ref) function can only handle functions with scalar output (this is not true for split reverse mode, aka `autodiff_thunk`).
To implement pullbacks (back-propagation of gradients/tangents) for array-valued functions, use a mutating function that returns `nothing` and stores its result in one of the arguments, which must be passed wrapped in a [`Duplicated`](@ref).
Regardless of AD mode, this mutating function will be much more efficient anyway than one which allocates the output.

Given a function `mymul!` that performs the equivalent of `R = A * B` for matrices `A` and `B`, and given a gradient (tangent) `∂z_∂R`, we can compute `∂z_∂A` and `∂z_∂B` like this:

```@example pullback
using Enzyme, Random

function mymul!(R, A, B)
    @assert axes(A,2) == axes(B,1)
    @inbounds @simd for i in eachindex(R)
        R[i] = 0
    end
    @inbounds for j in axes(B, 2), i in axes(A, 1)
        @inbounds @simd for k in axes(A,2)
            R[i,j] += A[i,k] * B[k,j]
        end
    end
    nothing
end

Random.seed!(1234)
A = rand(5, 3)
B = rand(3, 7)

R = zeros(size(A,1), size(B,2))
∂z_∂R = rand(size(R)...)  # Some gradient/tangent passed to us
∂z_∂R0 = copyto!(similar(∂z_∂R), ∂z_∂R)  # exact copy for comparison

∂z_∂A = zero(A)
∂z_∂B = zero(B)

Enzyme.autodiff(Reverse, mymul!, Const, Duplicated(R, ∂z_∂R), Duplicated(A, ∂z_∂A), Duplicated(B, ∂z_∂B))
```

Now we have:

```@example pullback
R ≈ A * B            &&
∂z_∂A ≈ ∂z_∂R0 * B'  &&  # equivalent to Zygote.pullback(*, A, B)[2](∂z_∂R)[1]
∂z_∂B ≈ A' * ∂z_∂R0      # equivalent to Zygote.pullback(*, A, B)[2](∂z_∂R)[2]
```

Note that the result of the backpropagation is *added to* `∂z_∂A` and `∂z_∂B`, they act as accumulators for gradient information.

## Identical types in `Duplicated` / Memory Layout

Enzyme checks that `x` and `∂f_∂x` have the same types when constructing objects of type `Duplicated`, `DuplicatedNoNeed`, `BatchDuplicated`, etc.
This is not a mathematical or practical requirement within Enzyme, but rather a guardrail to prevent user error.
The memory locations of the shadow `∂f_∂x` can only be accessed in the derivative function `∂f` if the corresponding memory locations of the variable `x` are accessed by the function `f`.
Imposing that the variable `x` and shadow `∂f_∂x` have the same type is a heuristic way to ensure that they have the same data layout.
This helps prevent some user errors, for instance when the provided shadow cannot be accessed at the relevant memory locations.

In some ways, type equality is too strict: two different types can have the same data layout.
For instance, a vector and a view of a matrix column are arranged identically in memory.
But in other ways it is not strict enough.
Suppose you have a function `f(x) = x[7]`.
If you call `Enzyme.autodiff(Reverse, f, Duplicated(ones(10), ones(1))`, the type check alone will not be sufficient.
Since the original code accesses `x[7]`, the derivative code will try to set `∂f_∂x[7]`.
The length is not encoded in the type, so Julia cannot provide a high-level error before running `autodiff`, and the user may end up with a segfault (or other memory error) when running the generated derivative code.
Another typical example is sparse arrays, for which the sparsity pattern of `x` and `∂f_∂x` should be identical.

To make sure that `∂f_∂x` has the right data layout, create it with `∂f_∂x = Enzyme.make_zero(x)`.

### Circumventing Duplicated Restrictions / Advanced Memory Layout

Advanced users may leverage Enzyme's memory semantics (only touching locations in the shadow that were touched in the primal) for additional performance/memory savings, at the obvious cost of potential safety if used incorrectly.

Consider the following function that loads from offset 47 of a Ptr

```jldoctest dup
function f(ptr)
    x = unsafe_load(ptr, 47)
    x * x
end

ptr = Base.reinterpret(Ptr{Float64}, Libc.malloc(100*sizeof(Float64)))
unsafe_store!(ptr, 3.14, 47)

f(ptr)

# output
9.8596
```

The recommended (and guaranteed sound) way to differentiate this is to pass in a shadow pointer that is congruent with the primal. That is to say, its length (and recursively for any sub types) are equivalent to the primal.

```jldoctest dup
ptr = Base.reinterpret(Ptr{Float64}, Libc.malloc(100*sizeof(Float64)))
unsafe_store!(ptr, 3.14, 47)
dptr = Base.reinterpret(Ptr{Float64}, Libc.calloc(100*sizeof(Float64), 1))

autodiff(Reverse, f, Duplicated(ptr, dptr))

unsafe_load(dptr, 47)

# output
6.28
```

However, since we know the original function only reads from one float64, we could choose to only allocate a single float64 for the shadow, as long as we ensure that loading from offset 47 (the only location accessed) is in bounds.

```jldoctest dup
ptr = Base.reinterpret(Ptr{Float64}, Libc.malloc(100*sizeof(Float64)))
unsafe_store!(ptr, 3.14, 47)
dptr = Base.reinterpret(Ptr{Float64}, Libc.calloc(sizeof(Float64), 1))

# offset the pointer to have unsafe_load(dptr, 47) access the 0th byte of dptr
# since julia one indexes we subtract 46 * sizeof(Float64) here
autodiff(Reverse, f, Duplicated(ptr, dptr - 46 * sizeof(Float64)))

# represents the derivative of the 47'th elem of ptr, 
unsafe_load(dptr)

# output
6.28
```

However, this style of optimization is not specific to Enzyme, or AD, as one could have done the same thing on the primal code where it only passed in one float. The difference, here however, is that performing these memory-layout tricks safely in Enzyme requires understanding the access patterns of the generated derivative code -- like discussed here.


```jldoctest dup
ptr = Base.reinterpret(Ptr{Float64}, Libc.calloc(sizeof(Float64), 1))
unsafe_store!(ptr, 3.14)
# offset the pointer to have unsafe_load(ptr, 47) access the 0th byte of dptr
# again since julia one indexes we subtract 46 * sizeof(Float64) here
f(ptr - 46 * sizeof(Float64))

# output
9.8596
```

## CUDA support

[CUDA.jl](https://github.com/JuliaGPU/CUDA.jl) is only supported on Julia v1.7.0 and onwards. On v1.6, attempting to differentiate CUDA kernel functions will not use device overloads correctly and thus returns fundamentally wrong results.

Specifically, differentiating within device kernels is supported. See our [cuda tests](https://github.com/EnzymeAD/Enzyme.jl/blob/main/test/cuda.jl) for some examples. 

Differentiating through a heterogeneous (e.g. combined host and device) code presently requires defining a custom derivative that tells Enzyme that differentiating an `@cuda` call is done by performing `@cuda` of its generated derivative. For an example of this in Enzyme-C++ see [here](https://enzyme.mit.edu/getting_started/CUDAGuide/). Automating this for a better experience for CUDA.jl requires an update to [CUDA.jl](https://github.com/JuliaGPU/CUDA.jl/pull/1869/files), and is now available for Kernel Abstractions.

Differentiating host-side code when accesses device memory (e.g. `sum(CuArray)`) is not yet supported, but in progress.

## Linear Algebra

Enzyme supports presently some, but not all of Julia's linear algebra library. This is because some of Julia's linear algebra library is not pure Julia code and calls external functions such as BLAS, LaPACK, CuBLAS, SuiteSparse, etc.

For all BLAS functions, Enzyme will generate a correct derivative function. If it is a `gemm` (matmul), `gemv` (matvec), `dot` (dot product), `axpy` (vector add and scale), and a few others, Enzyme will generate a fast derivative using another corresponding BLAS call.  For other BLAS functions, Enzyme will presently emit a warning `Fallback BLAS [functionname]` that indicates that Enzyme will differentiate this function by differentiating a serial implementation of BLAS. This will still work for all BLAS codes, but may be slower on a parallel platform.

Other libraries do not yet have derivatives (either fast or fallback) implemented within Enzyme. Supporting these is not a fundamental limitation, but requires implementing a rule in Enzyme describing how to differentiate them. Contributions welcome!

## Sparse arrays

Differentiating code using sparse arrays is supported, but care must be taken because backing arrays drop zeros in Julia (unless told not to).

```jldoctest sparse
using SparseArrays
a = sparse([2.0])
da1 = sparse([0.0]) # Incorrect: SparseMatrixCSC drops explicit zeros
Enzyme.autodiff(Reverse, sum, Active, Duplicated(a, da1))
da1

# output

1-element SparseVector{Float64, Int64} with 0 stored entries
```

```jldoctest sparse
da2 = sparsevec([1], [0.0]) # Correct: Prevent SparseMatrixCSC from dropping zeros
Enzyme.autodiff(Reverse, sum, Active, Duplicated(a, da2))
da2

# output

1-element SparseVector{Float64, Int64} with 1 stored entry:
  [1]  =  1.0
```

Sometimes, determining how to perform this zeroing can be complicated.
That is why Enzyme provides a helper function `Enzyme.make_zero` that does this automatically.

<<<<<<< HEAD
Some Julia libraries sparse linear algebra libraries call out to external C code like SuiteSparse which we don't presently implement derivatives for (we have some but have yet to complete all). If that case happens, Enzyme will throw a "no derivative found" error at the callsite of that function. This isn't a fundamental limitation, and is easily resolvable by writing a custom rule or internal Enzyme support. Help is certainly welcome :).

### Advanced Sparse arrays

Essentially the way Enzyme represents all data structures, including sparse data structures, is to have the shadow (aka derivative) memory be the same memory layout as the primal. Suppose you have an input data structure `x`. The derivative of `x` at byte offset 12 will be stored in the shadow dx at byte offset 12, etc.

This has the nice property that the storage for the derivative, including all intermediate computations, is the same as that of the primal (ignoring caching requirements for reverse mode).

It also means that any arbitrary data structure can be differentiated with respect to, and we don’t have any special handling required to register every data structure one could create.

This representation does have some caveats (e.g. see Identical types in `Duplicated` above).

Sparse data structures are often represented with say a Vector{Float64} that holds the actual elements, and a Vector{Int} that specifies the index n the backing array that corresponds to the true location in the overall vector.

We have no explicit special cases for sparse Data structures, so the layout semantics mentioned above is indeed what Enzyme uses.

Thus the derivative of a sparse array is to have a second backing array of the same size, and another Vector{Int} (of the same offsets).

As a concrete example, suppose we have the following: `x = { 3 : 2.7, 10 : 3.14 }`. In other words, a sparse data structure with two elements, one at index 3, another at index 10. This could be represented with the backing array being `[2.7, 3.14]` and the index array being `[3, 10]`.

A correctly zero-initialized shadow data structure would be to have a backing array of size 2 with zero’s, and an index array again being `[3, 10]`.

In this form the second element of the derivative backing array is used to store/represent the derivative of the second element of the original backing array, in other words the derivative at index 10.

Like mentioned above, a caveat here is that this correctly zero’d initializer is not the default produced by `sparse([0.0])` as this drops the zero elements from the backing array. Enzyme.make_zero recursively goes through your data structure to generate the shadows of the correct structure (and in this case would make a new backing array of appropriate size). The `make_zero` function is not special cased to sparsity, but just comes out as a result.

Internally, when differentiating a function this is the type of data structure that Enzyme builds and uses to represent variables. However, at the Julia level that there’s a bit of a sharp edge.

Consider a function `f(A(x))` where `x` is a scalar or dense input, `A(x)` returns a sparse array, and `f(A(x))` returns a scalar loss. 

The derivative that Enzyme creates for `A(x)` would create both the backing/index arrays for the original result A, as well as the equal sized backing/index arrays for the derivative.

For any program which generates sparse data structures internally, like the total program `f(A(x))`, this will always give you the answer you expect. Moreover, the memory requirements of the derivative will be the same as the primal (other AD tools will blow up the memory usage and construct dense derivatives where the primal was sparse).

The added caveat, however, comes when you differentiate a top level function that has a sparse array input. For example, consider the sparse `sum` function which adds up all elements. While in one definition, this function represents summing up all elements of the virtual sparse array (including the zero's which are never materialized), in a more literal sense this `sum` function will only add elements 3 and 10 of the input sparse array -- the only two nonzero elements -- or equivalently the sum of the whole backing array. Correspondingly Enzyme will update the sparse shadow data structure to mark both elements 3 and 10 as having a derivative of 1 (or more literally set all the elements of the backing array to derivative 1). These are the only variables that Enzyme needs to update, since they are the only variables read (and thus the only ones which have a non-zero derivative). Thus any function which may call this method and compose via the chain rule will only ever read the derivative of these two elements. This is why this memory-safe representation composes within Enzyme, though may produce counter-intuitive reuslts at the top level.

If the name we gave to this data structure wasn’t "SparseArray" but instead "MyStruct" this is precisely the answer we would have desired. However, since the sparse array printer prints zeros for elements outside of the sparse backing array, this isn’t what one would expect. Making a nicer user conversion from Enzyme’s form of differential data structures, to the more natural "Julia" form where there is a semantic mismatch between what Julia intends a data structure to mean by name, and what is being discussed [here](https://github.com/EnzymeAD/Enzyme.jl/issues/1334).

The benefit of this representation is that : (1) all of our rules compose correctly (you get the correct answer for `f(A(x)`), (2) without the need to special case any sparse code, and (3) with the same memory/performance expectations as the original code.

=======
```jldoctest sparse
Enzyme.make_zero(a)
Enzyme.gradient(Reverse, sum, a) # This calls make_zero(a)

# output

1-element SparseVector{Float64, Int64} with 1 stored entry:
  [1]  =  1.0
```
>>>>>>> 6fac38b5

## Activity of temporary storage

If you pass in any temporary storage which may be involved in an active computation to a function you want to differentiate, you must also pass in a duplicated temporary storage for use in computing the derivatives. For example, consider the following function which uses a temporary buffer to compute the result.

```jldoctest storage
function f(x, tmp, k, n)
    tmp[1] = 1.0
    for i in 1:n
        tmp[k] *= x
    end
    tmp[1]
end

# output

f (generic function with 1 method)
```

Marking the argument for `tmp` as Const (aka non-differentiable) means that Enzyme believes that all variables loaded from or stored into `tmp` must also be non-differentiable, since all values inside a non-differentiable variable must also by definition be non-differentiable.
```jldoctest storage
Enzyme.autodiff(Reverse, f, Active(1.2), Const(Vector{Float64}(undef, 1)), Const(1), Const(5))  # Incorrect

# output

((0.0, nothing, nothing, nothing),)
```

Passing in a dupliacted (e.g. differentiable) variable for `tmp` now leads to the correct answer.

```jldoctest storage
Enzyme.autodiff(Reverse, f, Active(1.2), Duplicated(Vector{Float64}(undef, 1), Vector{Float64}(undef, 1)), Const(1), Const(5))  # Correct (returns 10.367999999999999 == 1.2^4 * 5)

# output

((10.367999999999999, nothing, nothing, nothing),)
```

However, even if we ignore the semantic guarantee provided by marking `tmp` as constant, another issue arises. When computing the original function, intermediate computations (like in `f` above) can use `tmp` for temporary storage. When computing the derivative, Enzyme also needs additional temporary storage space for the corresponding derivative variables as well. If `tmp` is marked as Const, Enzyme does not have any temporary storage space for the derivatives!

Recent versions of Enzyme will attempt to error when they detect these latter types of situations, which we will refer to as `activity unstable`. This term is chosen to mirror the Julia notion of type-unstable code (e.g. where a type is not known at compile time). If an expression is activity unstable, it could either be constant, or active, depending on data not known at compile time. For example, consider the following:

```julia
function g(cond, active_var, constant_var)
  if cond
    return active_var
  else
    return constant_var
end

Enzyme.autodiff(Forward, g, Const(condition), Duplicated(x, dx), Const(y))
```

The returned value here could either by constant or duplicated, depending on the runtime-defined value of `cond`. If `cond` is true, Enzyme simply returns the shadow of `active_var` as the derivative. However, if `cond` is false, there is no derivative shadow for `constant_var` and Enzyme will throw a "Mismatched activity" error. For some simple types, e.g. a float Enzyme can circumvent this issue, for example by returning the float 0. Similarly, for some types like the Symbol type, which are never differentiable, such a shadow value will never be used, and Enzyme can return the original "primal" value as its derivative.  However, for arbitrary data structures, Enzyme presently has no generic mechanism to resolve this.

For example consider a third function:
```julia
function h(cond, active_var, constant_var)
  return [g(cond, active_var, constant_var), g(cond, active_var, constant_var)]
end

Enzyme.autodiff(Forward, h, Const(condition), Duplicated(x, dx), Const(y))
```

Enzyme provides a nice utility `Enzyme.make_zero` which takes a data structure and constructs a deepcopy of the data structure with all of the floats set to zero and non-differentiable types like Symbols set to their primal value. If Enzyme gets into such a "Mismatched activity" situation where it needs to return a differentiable data structure from a constant variable, it could try to resolve this situation by constructing a new shadow data structure, such as with `Enzyme.make_zero`. However, this still can lead to incorrect results. In the case of `h` above, suppose that `active_var` and `consant_var` are both arrays, which are mutable (aka in-place) data types. This means that the return of `h` is going to either be `result = [active_var, active_var]` or `result = [constant_var, constant_var]`.  Thus an update to `result[1][1]` would also change `result[2][1]` since `result[1]` and `result[2]` are the same array. 

If one created a new zero'd copy of each return from `g`, this would mean that the derivative `dresult` would have one copy made for the first element, and a second copy made for the second element. This could lead to incorrect results, and is unfortunately not a general resolution. However, for non-mutable variables (e.g. like floats) or non-differrentiable types (e.g. like Symbols) this problem can never arise.

Instead, Enzyme has a special mode known as "Runtime Activity" which can handle these types of situations. It can come with a minor performance reduction, and is therefore off by default. It can be enabled with `Enzyme.API.runtimeActivity!(true)` right after importing Enzyme for the first time. 

The way Enzyme's runtime activity resolves this issue is to return the original primal variable as the derivative whenever it needs to denote the fact that a variable is a constant. As this issue can only arise with mutable variables, they must be represented in memory via a pointer. All addtional loads and stores will now be modified to first check if the primal pointer is the same as the shadow pointer, and if so, treat it as a constant. Note that this check is not saying that the same arrays contain the same values, but rather the same backing memory represents both the primal and the shadow (e.g. `a === b` or equivalently `pointer(a) == pointer(b)`). 

Enabling runtime activity does therefore, come with a sharp edge, which is that if the computed derivative of a function is mutable, one must also check to see if the primal and shadow represent the same pointer, and if so the true derivative of the function is actually zero.

Generally, the preferred solution to these type of activity unstable codes should be to make your variables all activity-stable (e.g. always containing differentiable memory or always containing non-differentiable memory). However, with care, Enzyme does support "Runtime Activity" as a way to differentiate these programs without having to modify your code.

## Mixed activity

Sometimes in Reverse mode (but not forward mode), you may see an error `Type T has mixed internal activity types` for some type. This error arises when a variable in a computation cannot be fully represented as either a Duplicated or Active variable.

Active variables are used for immutable variables (like `Float64`), whereas Duplicated variables are used for mutable variables (like `Vector{Float64}`). Speciically, since Active variables are immutable, functions with Active inputs will return the adjoint of that variable. In contrast Duplicated variables will have their derivatives `+=`'d in place.

This error indicates that you have a type, like `Tuple{Float, Vector{Float64}}` that has immutable components and mutable components. Therefore neither Active nor Duplicated can be used for this type.

Internally, by virtue of working at the LLVM level, most Julia types are represented as pointers, and this issue does not tend to arise within code fully differentiated by Enzyme internally. However, when a program needs to interact with Julia API's (e.g. as arguments to a custom rule, a type unstable call, or the outermost function being differentiated), Enzyme must adhere to Julia's notion of immutability and will throw this error rather than risk an incorrect result.

For example, consider the following code, which has a type unstable call to `myfirst`, passing in a mixed type `Tuple{Float64, Vector{Float64}}`.

```julia
@noinline function myfirst(tup::T) where T
    return tup[1]
end

function f(x::Float64)
    vec = [x]
    tup = (x, vec)
    Base.inferencebarrier(myfirst)(tup)::Float64
end

Enzyme.autodiff(Reverse, f, Active, Active(3.1))
```

When this situation arises, it is often easiest to resolve it by adding a level of indirection to ensure the entire variable is mutable. For example, one could enclose this variable in a reference, such as `Ref{Tuple{Float, Vector{Float64}}}`, like as follows.


```julia
@noinline function myfirst_ref(tup_ref::T) where T
    tup = tup_ref[]
    return tup[1]
end

function f2(x::Float64)
    vec = [x]
    tup = (x, vec)
    tup_ref = Ref(tup)
    Base.inferencebarrier(myfirst_ref)(tup_ref)::Float64
end

Enzyme.autodiff(Reverse, f2, Active, Active(3.1))
```

## Complex numbers

Differentiation of a function which returns a complex number is ambiguous, because there are several different gradients which may be desired. Rather than assume a specific of these conventions and potentially result in user error when the resulting derivative is not the desired one, Enzyme forces users to specify the desired convention by returning a real number instead.

Consider the function `f(z) = z*z`. If we were to differentiate this and have real inputs and outputs, the derivative `f'(z)` would be unambiguously `2*z`. However, consider breaking down a complex number down into real and imaginary parts. Suppose now we were to call `f` with the explicit real and imaginary components, `z = x + i y`. This means that `f` is a function that takes an input of two values and returns two values `f(x, y) = u(x, y) + i v(x, y)`. In the case of `z*z` this means that `u(x,y) = x*x-y*y` and `v(x,y) = 2*x*y`.


If we were to look at all first-order derivatives in total, we would end up with a 2x2 matrix (i.e. Jacobian), the derivative of each output wrt each input. Let's try to compute this, first by hand, then with Enzyme.

```
grad u(x, y) = [d/dx u, d/dy u] = [d/dx x*x-y*y, d/dy x*x-y*y] = [2*x, -2*y];
grad v(x, y) = [d/dx v, d/dy v] = [d/dx 2*x*y, d/dy 2*x*y] = [2*y, 2*x];
```

Reverse mode differentiation computes the derivative of all inputs with respect to a single output by propagating the derivative of the return to its inputs. Here, we can explicitly differentiate with respect to the real and imaginary results, respectively, to find this matrix.

```jldoctest complex
f(z) = z * z

# a fixed input to use for testing
z = 3.1 + 2.7im

grad_u = Enzyme.autodiff(Reverse, z->real(f(z)), Active, Active(z))[1][1]
grad_v = Enzyme.autodiff(Reverse, z->imag(f(z)), Active, Active(z))[1][1]

(grad_u, grad_v)
# output
(6.2 - 5.4im, 5.4 + 6.2im)
```

This is somewhat inefficient, since we need to call the forward pass twice, once for the real part, once for the imaginary. We can solve this using batched derivatives in Enzyme, which computes several derivatives for the same function all in one go. To make it work, we're going to need to use split mode, which allows us to provide a custom derivative return value.

```jldoctest complex
fwd, rev = Enzyme.autodiff_thunk(ReverseSplitNoPrimal, Const{typeof(f)}, Active, Active{ComplexF64})

# Compute the reverse pass seeded with a differntial return of 1.0 + 0.0im
grad_u = rev(Const(f), Active(z), 1.0 + 0.0im, fwd(Const(f), Active(z))[1])[1][1]
# Compute the reverse pass seeded with a differntial return of 0.0 + 1.0im
grad_v = rev(Const(f), Active(z), 0.0 + 1.0im, fwd(Const(f), Active(z))[1])[1][1]

(grad_u, grad_v)

# output
(6.2 - 5.4im, 5.4 + 6.2im)
```

Now let's make this batched

```jldoctest complex
fwd, rev = Enzyme.autodiff_thunk(ReverseSplitWidth(ReverseSplitNoPrimal, Val(2)), Const{typeof(f)}, Active, Active{ComplexF64})

# Compute the reverse pass seeded with a differential return of 1.0 + 0.0im and 0.0 + 1.0im in one go!
rev(Const(f), Active(z), (1.0 + 0.0im, 0.0 + 1.0im), fwd(Const(f), Active(z))[1])[1][1]

# output
(6.2 - 5.4im, 5.4 + 6.2im)
```

In contrast, Forward mode differentiation computes the derivative of all outputs with respect to a single input by providing a differential input. Thus we need to seed the shadow input with either 1.0 or 1.0im, respectively. This will compute the transpose of the matrix we found earlier.

```
d/dx f(x, y) = d/dx [u(x,y), v(x,y)] = d/dx [x*x-y*y, 2*x*y] = [ 2*x, 2*y];
d/dy f(x, y) = d/dy [u(x,y), v(x,y)] = d/dy [x*x-y*y, 2*x*y] = [-2*y, 2*x];
```

```jldoctest complex
d_dx = Enzyme.autodiff(Forward, f, Duplicated(z, 1.0+0.0im))[1]
d_dy = Enzyme.autodiff(Forward, f, Duplicated(z, 0.0+1.0im))[1]

(d_dx, d_dy)

# output
(6.2 + 5.4im, -5.4 + 6.2im)
```

Again, we can go ahead and batch this.
```jldoctest complex
Enzyme.autodiff(Forward, f, BatchDuplicated(z, (1.0+0.0im, 0.0+1.0im)))[1]

# output
(var"1" = 6.2 + 5.4im, var"2" = -5.4 + 6.2im)
```

Taking Jacobians with respect to the real and imaginary results is fine, but for a complex scalar function it would be really nice to have a single complex derivative. More concretely, in this case when differentiating `z*z`, it would be nice to simply return `2*z`. However, there are four independent variables in the 2x2 jacobian, but only two in a complex number. 

Complex differentiation is often viewed in the lens of directional derivatives. For example, what is the derivative of the function as the real input increases, or as the imaginary input increases. Consider the derivative along the real axis, $\texttt{lim}_{\Delta x \rightarrow 0} \frac{f(x+\Delta x, y)-f(x, y)}{\Delta x}$. This simplifies to $\texttt{lim}_{\Delta x \rightarrow 0} \frac{u(x+\Delta x, y)-u(x, y) + i \left[ v(x+\Delta x, y)-v(x, y)\right]}{\Delta x} = \frac{\partial}{\partial x} u(x,y) + i\frac{\partial}{\partial x} v(x,y)$. This is exactly what we computed by seeding forward mode with a shadow of `1.0 + 0.0im`.

For completeness, we can also consider the derivative along the imaginary axis  $\texttt{lim}_{\Delta y \rightarrow 0} \frac{f(x, y+\Delta y)-f(x, y)}{i\Delta y}$. Here this simplifies to $\texttt{lim}_{u(x, y+\Delta y)-u(x, y) + i \left[ v(x, y+\Delta y)-v(x, y)\right]}{i\Delta y} = -i\frac{\partial}{\partial y} u(x,y) + \frac{\partial}{\partial y} v(x,y)$. Except for the $i$ in the denominator of the limit, this is the same as the result of Forward mode, when seeding x with a shadow of `0.0 + 1.0im`. We can thus compute the derivative along the real axis by multiplying our second Forward mode call by `-im`.

```jldoctest complex
d_real = Enzyme.autodiff(Forward, f, Duplicated(z, 1.0+0.0im))[1]
d_im   = -im * Enzyme.autodiff(Forward, f, Duplicated(z, 0.0+1.0im))[1]

(d_real, d_im)

# output
(6.2 + 5.4im, 6.2 + 5.4im)
```

Interestingly, the derivative of `z*z` is the same when computed in either axis. That is because this function is part of a special class of functions that are invariant to the input direction, called holomorphic. 

Thus, for holomorphic functions, we can simply seed Forward-mode AD with a shadow of one for whatever input we are differenitating. This is nice since seeding the shadow with an input of one is exactly what we'd do for real-valued funtions as well.

Reverse-mode AD, however, is more tricky. This is because holomorphic functions are invariant to the direction of differentiation (aka the derivative inputs), not the direction of the differential return.

However, if a function is holomorphic, the two derivative functions we computed above must be the same. As a result, $\frac{\partial}{\partial x} u = \frac{\partial}{\partial y} v$ and $\frac{\partial}{\partial y} u = -\frac{\partial}{\partial x} v$. 

We saw earlier, that performing reverse-mode AD with a return seed of `1.0 + 0.0im` yielded `[d/dx u, d/dy u]`. Thus, for a holomorphic function, a real-seeded Reverse-mode AD computes `[d/dx u, -d/dx v]`, which is the complex conjugate of the derivative.


```jldoctest complex
conj(grad_u)

# output

6.2 + 5.4im
```

In the case of a scalar-input scalar-output function, that's sufficient. However, most of the time one uses reverse mode, it involves either several inputs or outputs, perhaps via memory. This case requires additional handling to properly sum all the partial derivatives from the use of each input and apply the conjugate operator at only the ones relevant to the differential return.

For simplicity, Enzyme provides a helper utlity `ReverseHolomorphic` which performs Reverse mode properly here, assuming that the function is indeed holomorphic and thus has a well-defined single derivative.

```jldoctest complex
Enzyme.autodiff(ReverseHolomorphic, f, Active, Active(z))[1][1]

# output

6.2 + 5.4im
```

For even non-holomorphic functions, complex analysis allows us to define $\frac{\partial}{\partial z} = \frac{1}{2}\left(\frac{\partial}{\partial x} - i \frac{\partial}{\partial y} \right)$. For non-holomorphic functions, this allows us to compute `d/dz`.  Let's consider `myabs2(z) = z * conj(z)`. We can compute the derivative wrt z of this in Forward mode as follows, which as one would expect results in a result of `conj(z)`:

```jldoctest complex
myabs2(z) = z * conj(z)

dabs2_dx, dabs2_dy = Enzyme.autodiff(Forward, myabs2, BatchDuplicated(z, (1.0 + 0.0im, 0.0 + 1.0im)))[1]
(dabs2_dx - im * dabs2_dy) / 2

# output

3.1 - 2.7im
```

Similarly, we can compute `d/d conj(z) = d/dx + i d/dy`.

```jldoctest complex
(dabs2_dx + im * dabs2_dy) / 2

# output

3.1 + 2.7im
```

Computing this in Reverse mode is more tricky. Let's expand `f` in terms of `u` and `v`. $\frac{\partial}{\partial z} f = \frac12 \left( [u_x + i v_x] - i [u_y + i v_y] \right) = \frac12 \left( [u_x + v_y] + i [v_x - u_y] \right)$. Thus `d/dz = (conj(grad_u) + im * conj(grad_v))/2`.

```jldoctest complex
abs2_fwd, abs2_rev = Enzyme.autodiff_thunk(ReverseSplitWidth(ReverseSplitNoPrimal, Val(2)), Const{typeof(myabs2)}, Active, Active{ComplexF64})

# Compute the reverse pass seeded with a differential return of 1.0 + 0.0im and 0.0 + 1.0im in one go!
gradabs2_u, gradabs2_v = abs2_rev(Const(myabs2), Active(z), (1.0 + 0.0im, 0.0 + 1.0im), abs2_fwd(Const(myabs2), Active(z))[1])[1][1]

(conj(gradabs2_u) + im * conj(gradabs2_v)) / 2

# output

3.1 - 2.7im
```

For `d/d conj(z)`, $\frac12 \left( [u_x + i v_x] + i [u_y + i v_y] \right) = \frac12 \left( [u_x - v_y] + i [v_x + u_y] \right)$. Thus `d/d conj(z) = (grad_u + im * grad_v)/2`.

```jldoctest complex
(gradabs2_u + im * gradabs2_v) / 2

# output

3.1 + 2.7im
```

Note: when writing rules for complex scalar functions, in reverse mode one needs to conjugate the differential return, and similarly the true result will be the conjugate of that value (in essence you can think of reverse-mode AD as working in the conjugate space).<|MERGE_RESOLUTION|>--- conflicted
+++ resolved
@@ -187,51 +187,10 @@
   [1]  =  1.0
 ```
 
+
 Sometimes, determining how to perform this zeroing can be complicated.
 That is why Enzyme provides a helper function `Enzyme.make_zero` that does this automatically.
 
-<<<<<<< HEAD
-Some Julia libraries sparse linear algebra libraries call out to external C code like SuiteSparse which we don't presently implement derivatives for (we have some but have yet to complete all). If that case happens, Enzyme will throw a "no derivative found" error at the callsite of that function. This isn't a fundamental limitation, and is easily resolvable by writing a custom rule or internal Enzyme support. Help is certainly welcome :).
-
-### Advanced Sparse arrays
-
-Essentially the way Enzyme represents all data structures, including sparse data structures, is to have the shadow (aka derivative) memory be the same memory layout as the primal. Suppose you have an input data structure `x`. The derivative of `x` at byte offset 12 will be stored in the shadow dx at byte offset 12, etc.
-
-This has the nice property that the storage for the derivative, including all intermediate computations, is the same as that of the primal (ignoring caching requirements for reverse mode).
-
-It also means that any arbitrary data structure can be differentiated with respect to, and we don’t have any special handling required to register every data structure one could create.
-
-This representation does have some caveats (e.g. see Identical types in `Duplicated` above).
-
-Sparse data structures are often represented with say a Vector{Float64} that holds the actual elements, and a Vector{Int} that specifies the index n the backing array that corresponds to the true location in the overall vector.
-
-We have no explicit special cases for sparse Data structures, so the layout semantics mentioned above is indeed what Enzyme uses.
-
-Thus the derivative of a sparse array is to have a second backing array of the same size, and another Vector{Int} (of the same offsets).
-
-As a concrete example, suppose we have the following: `x = { 3 : 2.7, 10 : 3.14 }`. In other words, a sparse data structure with two elements, one at index 3, another at index 10. This could be represented with the backing array being `[2.7, 3.14]` and the index array being `[3, 10]`.
-
-A correctly zero-initialized shadow data structure would be to have a backing array of size 2 with zero’s, and an index array again being `[3, 10]`.
-
-In this form the second element of the derivative backing array is used to store/represent the derivative of the second element of the original backing array, in other words the derivative at index 10.
-
-Like mentioned above, a caveat here is that this correctly zero’d initializer is not the default produced by `sparse([0.0])` as this drops the zero elements from the backing array. Enzyme.make_zero recursively goes through your data structure to generate the shadows of the correct structure (and in this case would make a new backing array of appropriate size). The `make_zero` function is not special cased to sparsity, but just comes out as a result.
-
-Internally, when differentiating a function this is the type of data structure that Enzyme builds and uses to represent variables. However, at the Julia level that there’s a bit of a sharp edge.
-
-Consider a function `f(A(x))` where `x` is a scalar or dense input, `A(x)` returns a sparse array, and `f(A(x))` returns a scalar loss. 
-
-The derivative that Enzyme creates for `A(x)` would create both the backing/index arrays for the original result A, as well as the equal sized backing/index arrays for the derivative.
-
-For any program which generates sparse data structures internally, like the total program `f(A(x))`, this will always give you the answer you expect. Moreover, the memory requirements of the derivative will be the same as the primal (other AD tools will blow up the memory usage and construct dense derivatives where the primal was sparse).
-
-The added caveat, however, comes when you differentiate a top level function that has a sparse array input. For example, consider the sparse `sum` function which adds up all elements. While in one definition, this function represents summing up all elements of the virtual sparse array (including the zero's which are never materialized), in a more literal sense this `sum` function will only add elements 3 and 10 of the input sparse array -- the only two nonzero elements -- or equivalently the sum of the whole backing array. Correspondingly Enzyme will update the sparse shadow data structure to mark both elements 3 and 10 as having a derivative of 1 (or more literally set all the elements of the backing array to derivative 1). These are the only variables that Enzyme needs to update, since they are the only variables read (and thus the only ones which have a non-zero derivative). Thus any function which may call this method and compose via the chain rule will only ever read the derivative of these two elements. This is why this memory-safe representation composes within Enzyme, though may produce counter-intuitive reuslts at the top level.
-
-If the name we gave to this data structure wasn’t "SparseArray" but instead "MyStruct" this is precisely the answer we would have desired. However, since the sparse array printer prints zeros for elements outside of the sparse backing array, this isn’t what one would expect. Making a nicer user conversion from Enzyme’s form of differential data structures, to the more natural "Julia" form where there is a semantic mismatch between what Julia intends a data structure to mean by name, and what is being discussed [here](https://github.com/EnzymeAD/Enzyme.jl/issues/1334).
-
-The benefit of this representation is that : (1) all of our rules compose correctly (you get the correct answer for `f(A(x)`), (2) without the need to special case any sparse code, and (3) with the same memory/performance expectations as the original code.
-
-=======
 ```jldoctest sparse
 Enzyme.make_zero(a)
 Enzyme.gradient(Reverse, sum, a) # This calls make_zero(a)
@@ -241,7 +200,46 @@
 1-element SparseVector{Float64, Int64} with 1 stored entry:
   [1]  =  1.0
 ```
->>>>>>> 6fac38b5
+
+Some Julia libraries sparse linear algebra libraries call out to external C code like SuiteSparse which we don't presently implement derivatives for (we have some but have yet to complete all). If that case happens, Enzyme will throw a "no derivative found" error at the callsite of that function. This isn't a fundamental limitation, and is easily resolvable by writing a custom rule or internal Enzyme support. Help is certainly welcome :).
+
+### Advanced Sparse arrays
+
+Essentially the way Enzyme represents all data structures, including sparse data structures, is to have the shadow (aka derivative) memory be the same memory layout as the primal. Suppose you have an input data structure `x`. The derivative of `x` at byte offset 12 will be stored in the shadow dx at byte offset 12, etc.
+
+This has the nice property that the storage for the derivative, including all intermediate computations, is the same as that of the primal (ignoring caching requirements for reverse mode).
+
+It also means that any arbitrary data structure can be differentiated with respect to, and we don’t have any special handling required to register every data structure one could create.
+
+This representation does have some caveats (e.g. see Identical types in `Duplicated` above).
+
+Sparse data structures are often represented with say a Vector{Float64} that holds the actual elements, and a Vector{Int} that specifies the index n the backing array that corresponds to the true location in the overall vector.
+
+We have no explicit special cases for sparse Data structures, so the layout semantics mentioned above is indeed what Enzyme uses.
+
+Thus the derivative of a sparse array is to have a second backing array of the same size, and another Vector{Int} (of the same offsets).
+
+As a concrete example, suppose we have the following: `x = { 3 : 2.7, 10 : 3.14 }`. In other words, a sparse data structure with two elements, one at index 3, another at index 10. This could be represented with the backing array being `[2.7, 3.14]` and the index array being `[3, 10]`.
+
+A correctly zero-initialized shadow data structure would be to have a backing array of size 2 with zero’s, and an index array again being `[3, 10]`.
+
+In this form the second element of the derivative backing array is used to store/represent the derivative of the second element of the original backing array, in other words the derivative at index 10.
+
+Like mentioned above, a caveat here is that this correctly zero’d initializer is not the default produced by `sparse([0.0])` as this drops the zero elements from the backing array. Enzyme.make_zero recursively goes through your data structure to generate the shadows of the correct structure (and in this case would make a new backing array of appropriate size). The `make_zero` function is not special cased to sparsity, but just comes out as a result.
+
+Internally, when differentiating a function this is the type of data structure that Enzyme builds and uses to represent variables. However, at the Julia level that there’s a bit of a sharp edge.
+
+Consider a function `f(A(x))` where `x` is a scalar or dense input, `A(x)` returns a sparse array, and `f(A(x))` returns a scalar loss. 
+
+The derivative that Enzyme creates for `A(x)` would create both the backing/index arrays for the original result A, as well as the equal sized backing/index arrays for the derivative.
+
+For any program which generates sparse data structures internally, like the total program `f(A(x))`, this will always give you the answer you expect. Moreover, the memory requirements of the derivative will be the same as the primal (other AD tools will blow up the memory usage and construct dense derivatives where the primal was sparse).
+
+The added caveat, however, comes when you differentiate a top level function that has a sparse array input. For example, consider the sparse `sum` function which adds up all elements. While in one definition, this function represents summing up all elements of the virtual sparse array (including the zero's which are never materialized), in a more literal sense this `sum` function will only add elements 3 and 10 of the input sparse array -- the only two nonzero elements -- or equivalently the sum of the whole backing array. Correspondingly Enzyme will update the sparse shadow data structure to mark both elements 3 and 10 as having a derivative of 1 (or more literally set all the elements of the backing array to derivative 1). These are the only variables that Enzyme needs to update, since they are the only variables read (and thus the only ones which have a non-zero derivative). Thus any function which may call this method and compose via the chain rule will only ever read the derivative of these two elements. This is why this memory-safe representation composes within Enzyme, though may produce counter-intuitive reuslts at the top level.
+
+If the name we gave to this data structure wasn’t "SparseArray" but instead "MyStruct" this is precisely the answer we would have desired. However, since the sparse array printer prints zeros for elements outside of the sparse backing array, this isn’t what one would expect. Making a nicer user conversion from Enzyme’s form of differential data structures, to the more natural "Julia" form where there is a semantic mismatch between what Julia intends a data structure to mean by name, and what is being discussed [here](https://github.com/EnzymeAD/Enzyme.jl/issues/1334).
+
+The benefit of this representation is that : (1) all of our rules compose correctly (you get the correct answer for `f(A(x)`), (2) without the need to special case any sparse code, and (3) with the same memory/performance expectations as the original code.
 
 ## Activity of temporary storage
 
