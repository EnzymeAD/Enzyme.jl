--- conflicted
+++ resolved
@@ -229,8 +229,7 @@
         end
     end
 end
-<<<<<<< HEAD
-=======
+
 end
 
 @testset "rand and randn rules" begin
@@ -246,5 +245,4 @@
     @test autodiff(Enzyme.Reverse, x -> rand(MyDistribution(x)), Active, Active(1.0)) == ((1.0,),)
 end
 
->>>>>>> 9d6b969b
 end # InternalRules