using Enzyme, Test

function ptrcopy(B, A)
@static if VERSION < v"1.11"
	Base.unsafe_copyto!(B, 1, A, 1, 2)
else
	Base.unsafe_copyto!(B.ref, A.ref, 2)
end
	nothing
end

@testset "Array of Pointer Copy" begin
	A = [[2.7, 3.1], [4.7, 5.6]]
	dA1 = [1.1, 4.3]
	dA2 = [17.2, 0.26]
	dA = [dA1, dA2]

	B = [[2.0, 4.0], [7.0, 11.0]]
	dB = Enzyme.make_zero(B)

	Enzyme.autodiff(set_runtime_activity(Reverse), ptrcopy, Duplicated(B, dB), Duplicated(A, dA))

	@test dB[1] === dA1
	@test dB[2] === dA2
end

function unsafe_wrap_test(a, i, x)
	GC.@preserve a begin
		 ptr = pointer(a)
		 b = Base.unsafe_wrap(Array, ptr, length(a))
		 b[i] = x
	end
	a[i]
end


@testset "Array tests" begin

    function arsum(f::Array{T}) where {T}
        g = zero(T)
        for elem in f
            g += elem
        end
        return g
    end

    inp = Float64[1.0, 2.0]
    dinp = Float64[0.0, 0.0]
    autodiff(Reverse, arsum, Active, Duplicated(inp, dinp))
    @test inp ≈ Float64[1.0, 2.0]
    @test dinp ≈ Float64[1.0, 1.0]

    @test autodiff(Forward, arsum, Duplicated(inp, dinp))[1] ≈ 2.0

    function f1(m)
        s = 0.0
        for (i, col) in enumerate(eachcol(m))
            s += i * sum(col)
        end
        return s
    end

    m = Float64[1 2 3; 4 5 6; 7 8 9]
    dm = zero(m)
    autodiff(Reverse, f1, Active, Duplicated(m, dm))
    @test dm == Float64[1 2 3; 1 2 3; 1 2 3]

    function f2(m)
        s = 0.0
        for (i, col) in enumerate(eachrow(m))
            s += i * sum(col)
        end
        return s
    end

    dm = zero(m)
    autodiff(Reverse, f2, Active, Duplicated(m, dm))
    @test dm == Float64[1 1 1; 2 2 2; 3 3 3]

    function my_conv_3(x, w)
        y = zeros(Float64, 2, 3, 4, 5)
        for hi in axes(y, 3)
            y[1] += w * x
        end
        return y
    end
    loss3(x, w) = sum(my_conv_3(x, w))
    x = 2.0
    w = 3.0
    dx, dw = Enzyme.autodiff(Reverse, loss3, Active(x), Active(w))[1]
    @test dw ≈ 4 * x
    @test dx ≈ 4 * w
end

@testset "Advanced array tests" begin
    function arsum2(f::Array{T}) where {T}
        return sum(f)
    end
    inp = Float64[1.0, 2.0]
    dinp = Float64[0.0, 0.0]
    autodiff(Reverse, arsum2, Active, Duplicated(inp, dinp))
    @test inp ≈ Float64[1.0, 2.0]
    @test dinp ≈ Float64[1.0, 1.0]

    @test autodiff(Forward, arsum2, Duplicated(inp, dinp))[1] ≈ 2.0
end

@testset "Advanced array tests sq" begin
    function arsumsq(f::Array{T}) where {T}
        return sum(f) * sum(f)
    end
    inp = Float64[1.0, 2.0]
    dinp = Float64[0.0, 0.0]
    autodiff(Reverse, arsumsq, Active, Duplicated(inp, dinp))
    @test inp ≈ Float64[1.0, 2.0]
    @test dinp ≈ Float64[6.0, 6.0]
end

@testset "Reshape Activity" begin
    function f(x, bias)
        mout = x + @inbounds vec(bias)[1]
        sin(mout)
    end

    x = [2.0]

    bias = Float32[0.0;;;]
    res = Enzyme.autodiff(Reverse, f, Active, Active(x[1]), Const(bias))

    @test bias[1][1] ≈ 0.0
    @test res[1][1] ≈ cos(x[1])
end

@testset "Reshape" begin

    function rs(x)
        y = reshape(x, 2, 2)
        y[1, 1] *= y[1, 2]
        y[2, 2] *= y[2, 1]
        nothing
    end

    data = Float64[1.0, 2.0, 3.0, 4.0]
    ddata = ones(4)

    autodiff(Reverse, rs, Duplicated(data, ddata))
    @test ddata ≈ [3.0, 5.0, 2.0, 2.0]

    data = Float64[1.0, 2.0, 3.0, 4.0]
    ddata = ones(4)
    autodiff(Forward, rs, Duplicated(data, ddata))
    @test ddata ≈ [4.0, 1.0, 1.0, 6.0]
end

@testset "Array Copy" begin
    F = [2.0, 3.0]

    dF = [0.0, 0.0]

    function copytest(F)
        F2 = copy(F)
        @inbounds F[1] = 1.234
        @inbounds F[2] = 5.678
        @inbounds F2[1] * F2[2]
    end
    autodiff(Reverse, copytest, Duplicated(F, dF))
    @test F ≈ [1.234, 5.678]
    @test dF ≈ [3.0, 2.0]

    @test 31.0 ≈ autodiff(Forward, copytest, Duplicated([2.0, 3.0], [7.0, 5.0]))[1]

    function sh(x)
        Base.sizehint!(x, length(x))
        nothing
    end

    autodiff(Reverse, sh, Duplicated([1.0], [0.0]))
end


for RTA in (false, true)
@testset "Array push runtime activity=$RTA" begin

    function pusher(x, y)
        push!(x, y)
        x[1] + x[2]
    end

    x = [2.3]
    dx = [0.0]
    rf = @static if VERSION < v"1.11-"
        nothing
    else
        dx.ref.mem
    end
    @test 1.0 ≈ first(Enzyme.autodiff(set_runtime_activity(Reverse, RTA), pusher, Duplicated(x, dx), Active(2.0)))[2]
    @static if VERSION < v"1.11-"
        @test dx ≈ [1.0]
    else
        @test dx ≈ [0.0, 0.0]
        @test rf ≈ [1.0]
    end
    @test x ≈ [2.3, 2.0]


    function pusher_ref(x, y, z)
        push!(x, y[])
        z[] = x[1] + x[2]
        nothing
    end

    yr = Ref(2.0)
    dyr = Ref(0.0)
    dyr2 = Ref(0.0)

    zr = Ref(2.0)
    dzr = Ref(1.0)
    dzr2 = Ref(2.7)

    x = [2.3]
    dx = [0.0]
    dx2 = [0.0]
    rf = @static if VERSION < v"1.11-"
        nothing
    else
        dx.ref.mem
    end

    rf2 = @static if VERSION < v"1.11-"
        nothing
    else
        dx2.ref.mem
    end

    Enzyme.autodiff(set_runtime_activity(Reverse, RTA), pusher_ref, BatchDuplicated(x, (dx, dx2)), BatchDuplicated(yr, (dyr, dyr2)), BatchDuplicated(zr, (dzr, dzr2)))

    @test 1.0 ≈ dyr[]
    @test 2.7 ≈ dyr2[]
    
    @static if VERSION < v"1.11-"
        @test dx ≈ [1.0]
        @test dx2 ≈ [2.7]
    else
        @test dx ≈ [0.0, 0.0]
        @test dx2 ≈ [0.0, 0.0]
        @test rf ≈ [1.0]
<<<<<<< HEAD
        @test rf ≈ [2.7]
=======
        @test rf2 ≈ [2.7]
>>>>>>> 6b30dda0
    end
    @test x ≈ [2.3, 2.0]

    function double_push(x)
        a = [0.5]
        push!(a, 1.0)
        push!(a, 1.0)
        return x
    end
    y, = Enzyme.autodiff(set_runtime_activity(Reverse, RTA), double_push, Active(1.0))[1]
    @test y == 1.0

    function aloss(a, arr)
        for i in 1:2500
            push!(arr, a)
        end
        return @inbounds arr[2500]
    end
    arr = Float64[]
    darr = Float64[]

    y = autodiff(
        set_runtime_activity(Reverse, RTA),
        aloss,
        Active,
        Active(1.0),
        Duplicated(arr, darr)
    )[1][1]
    @test y == 1.0
    @test arr ≈ ones(2500)

    arr = Float64[]

    y = autodiff(
        set_runtime_activity(Reverse, RTA),
        aloss,
        Active,
        Active(1.0),
        Const(arr)
    )[1][1]
    @test y == 0.0
    @test arr ≈ ones(2500)

    if RTA
        arr = Float64[]
        y = autodiff(
            set_runtime_activity(Reverse),
            aloss,
            Active,
            Active(1.0),
            Duplicated(arr, arr)
        )[1][1]
        @test y == 0.0
        @test arr ≈ ones(2500)
    end

end
end

@testset "Unsafe wrap" begin
   autodiff(Forward, unsafe_wrap_test,  Duplicated(zeros(1), zeros(1)), Const(1), Duplicated(1.0, 2.0))

	# TODO test for batch and reverse
end<|MERGE_RESOLUTION|>--- conflicted
+++ resolved
@@ -244,11 +244,7 @@
         @test dx ≈ [0.0, 0.0]
         @test dx2 ≈ [0.0, 0.0]
         @test rf ≈ [1.0]
-<<<<<<< HEAD
-        @test rf ≈ [2.7]
-=======
         @test rf2 ≈ [2.7]
->>>>>>> 6b30dda0
     end
     @test x ≈ [2.3, 2.0]
 
