--- conflicted
+++ resolved
@@ -2611,8 +2611,6 @@
     end
 end
 
-<<<<<<< HEAD
-=======
 @testset "Linear Solve" begin
     A = Float64[2 3; 5 7]
     dA = zero(A)
@@ -2681,5 +2679,4 @@
     @test res[2][5] ≈ 0
     @test res[2][6] ≈ 6.0
 end
-end
->>>>>>> 617ecaf2
+end