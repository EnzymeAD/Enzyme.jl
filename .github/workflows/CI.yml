name: CI
on:
  pull_request:
    paths:
      - '.github/workflows/CI.yml'
      - 'deps/**'
      - 'ext/**'
      - 'lib/**'
      - 'src/**'
      - 'test/**'
      - '!test/integration/**'
      - 'Project.toml'
  push:
    branches:
      - main
      - release-*
    paths:
      - '.github/workflows/CI.yml'
      - 'deps/**'
      - 'ext/**'
      - 'lib/**'
      - 'src/**'
      - 'test/**'
      - '!test/integration/**'
      - 'Project.toml'
    tags: '*'

concurrency:
  # Skip intermediate builds: always.
  # Cancel intermediate builds: only if it is a pull request build.
  group: ${{ github.workflow }}-${{ github.ref }}
  cancel-in-progress: ${{ startsWith(github.ref, 'refs/pull/') }}

jobs:
  test:
    timeout-minutes: 120
    name: Julia ${{ matrix.version }} - ${{ matrix.os }} - ${{ matrix.arch }} - ${{ matrix.libEnzyme }} libEnzyme - assertions=${{ matrix.assertions }} llvm_args=${{ matrix.llvm_args }} - ${{ github.event_name }}
    runs-on: ${{ matrix.os }}
    strategy:
      fail-fast: false
      matrix:
        version:
          - '1.10'
          - '1.11'
          - '1.12'
          - 'nightly'
        os:
          - ubuntu-24.04
          - macOS-latest
          - windows-latest
        llvm_args:
          - ''
        arch:
          - default
        assertions:
          - false
        libEnzyme: [local, packaged]
        exclude:
          - os: windows-latest
            arch: default
            libEnzyme: local
        include:
          - os: ubuntu-24.04
            arch: x86
            libEnzyme: packaged
            version: '1.10'
            assertions: false
          - os: ubuntu-24.04
            arch: default
            libEnzyme: packaged
            version: '1.10'
            assertions: true
          - os: ubuntu-24.04
            arch: default
            libEnzyme: packaged
            version: '1.11'
            assertions: true

          - os: ubuntu-24.04
            arch: default
            libEnzyme: packaged
            version: '1.10'
            assertions: true
            llvm_args: '--opaque-pointers'

          - os: ubuntu-24.04
            arch: default
            libEnzyme: packaged
            version: '1.11'
            assertions: false
            llvm_args: '--opaque-pointers'

          - os: ubuntu-24.04
            arch: default
            libEnzyme: packaged
            version: '1.12'
            assertions: true
    steps:
      - uses: actions/checkout@v6
      - uses: julia-actions/setup-julia@v2
        if: ${{ ! matrix.assertions }}
        with:
          version: ${{ matrix.version }}
          arch: ${{ matrix.arch }}
<<<<<<< HEAD
          include-all-prereleases: true
      - uses: actions/checkout@v5
=======
      - uses: actions/checkout@v6
>>>>>>> 8f14fe47
        if: ${{ matrix.assertions }}
        with:
          repository: 'JuliaLang/julia'
          ref: release-${{ matrix.version }}
          path: 'julia'
      - name: Compile Julia
        if: ${{ matrix.assertions }}
        run: |
          sed -i.bak 's/exit 2/exit 0/g' julia/deps/tools/jlchecksum
          make -C julia -j $(nproc) FORCE_ASSERTIONS=1 LLVM_ASSERTIONS=1 JULIA_PRECOMPILE=0
          echo $PWD/julia/usr/bin >> $GITHUB_PATH
      - uses: julia-actions/cache@v2
      - name: add EnzymeCore EnzymeTestUtils
        shell: julia --color=yes --project=. {0}
        run: |
          using Pkg
          Pkg.develop([PackageSpec(; path) for path in ("lib/EnzymeCore", "lib/EnzymeTestUtils")])
          Pkg.instantiate()
        if: ${{ matrix.version == '1.10' }}
        env:
          JULIA_PKG_SERVER_REGISTRY_PREFERENCE: eager
      - name: Build libEnzyme
        if: ${{ matrix.libEnzyme == 'local' && matrix.os != 'macOS-latest'}}
        id: build_libenzyme
        run: |
          julia --color=yes --project=deps -e 'using Pkg; Pkg.instantiate()'
          julia --color=yes --project=deps deps/build_local.jl
          cp LocalPreferences.toml test/
      - name: Build libEnzyme MacOS
        if: ${{ matrix.libEnzyme == 'local' && matrix.os == 'macOS-latest'}}
        continue-on-error: ${{ matrix.version == 'nightly' }}
        id: build_libenzyme_mac
        run: |
          julia --color=yes --project=deps -e 'using Pkg; Pkg.instantiate()'
          SDKROOT=`xcrun --show-sdk-path` julia --color=yes --project=deps deps/build_local.jl
          cp LocalPreferences.toml test/
      - uses: julia-actions/julia-buildpkg@v1
        if: matrix.version != 'nightly' || steps.build_libenzyme.outcome == 'success' || steps.build_libenzyme_mac.outcome == 'success'
        continue-on-error: ${{ matrix.version == 'nightly' }}
        id: buildpkg
        env:
          JULIA_PKG_SERVER_REGISTRY_PREFERENCE: eager
      - name: "Set test arguments"
        shell: bash
        run: |
          # Run tests in verbose mode
          TEST_ARGS=(--verbose)
          if [[ ${{ runner.os }} == "macOS" ]]; then
              # Encourage ParallelTestRunner to use two jobs on macOS, rather
              # than the single one it'd use by default.
              TEST_ARGS+=(--jobs=2)
          fi
          echo "runtest_test_args=${TEST_ARGS[@]}" >> "${GITHUB_ENV}"
      - uses: julia-actions/julia-runtest@v1
        if: matrix.version != 'nightly' || steps.buildpkg.outcome == 'success'
        continue-on-error: ${{ matrix.version == 'nightly' }}
        id: run_tests
        # TODO restore coverage post https://github.com/JuliaGPU/GPUCompiler.jl/pull/711
        with:
          coverage: ${{ matrix.version != '1.11' || !matrix.assertions }}
          test_args: ${{ env.runtest_test_args }}
        env:
          JULIA_PKG_SERVER_REGISTRY_PREFERENCE: eager
          JULIA_LLVM_ARGS: ${{ matrix.llvm_args }}
      - uses: julia-actions/julia-processcoverage@v1
        if: matrix.version != 'nightly' || steps.run_tests.outcome == 'success'
      - uses: codecov/codecov-action@v5
        if: matrix.version != 'nightly' || steps.run_tests.outcome == 'success'
        with:
          files: lcov.info
          token: ${{ secrets.CODECOV_TOKEN }}
          fail_ci_if_error: false  # or true if you want CI to fail when Codecov fails

  enzymetestutils:
    timeout-minutes: 60
    name: EnzymeTestUtils - Julia ${{ matrix.version }} - ${{ matrix.os }} - ${{ matrix.arch }} - ${{ matrix.libEnzyme }} libEnzyme - ${{ github.event_name }}
    runs-on: ${{ matrix.os }}
    continue-on-error: ${{ matrix.version == 'nightly' }}
    env:
      JULIA_PROJECT: "lib/EnzymeTestUtils"
    strategy:
      fail-fast: false
      matrix:
        version:
          - '1.10'
          - '1.11'
          - '1.12'
          - 'nightly'
        os:
          - ubuntu-latest
        arch:
          - default
        libEnzyme: [packaged]
    steps:
      - uses: actions/checkout@v6
      - uses: julia-actions/setup-julia@v2
        with:
          version: ${{ matrix.version }}
          arch: ${{ matrix.arch }}
          include-all-prereleases: true
      - uses: julia-actions/cache@v2
      - name: setup EnzymeTestUtils
        shell: julia --color=yes {0}
        id: setup_testutils
        continue-on-error: ${{ matrix.version == 'nightly' }}
        run: |
          using Pkg
          Pkg.develop([PackageSpec(; path) for path in (".", "lib/EnzymeCore")])
          Pkg.instantiate()
        env:
          JULIA_PKG_SERVER_REGISTRY_PREFERENCE: eager
      - name: Run the tests
        if: matrix.version != 'nightly' || steps.setup_testutils.outcome == 'success'
        continue-on-error: ${{ matrix.version == 'nightly' }}
        id: run_tests
        shell: julia --color=yes {0}
        run: |
          using Pkg
          Pkg.test("EnzymeTestUtils"; coverage=true)
      - uses: julia-actions/julia-processcoverage@v1
        if: matrix.version != 'nightly' || steps.run_tests.outcome == 'success'
        with:
          directories: lib/EnzymeTestUtils/src
      - uses: codecov/codecov-action@v5
        if: matrix.version != 'nightly' || steps.run_tests.outcome == 'success'
        with:
          files: lcov.info
          token: ${{ secrets.CODECOV_TOKEN }}
          fail_ci_if_error: false  # or true if you want CI to fail when Codecov fails

  enzymecore:
    timeout-minutes: 20
    name: EnzymeCore - Julia ${{ matrix.version }} - ${{ matrix.os }} - ${{ matrix.arch }} - ${{ matrix.libEnzyme }} libEnzyme - ${{ github.event_name }}
    runs-on: ${{ matrix.os }}
    continue-on-error: ${{ matrix.version == 'nightly' }}
    env:
      JULIA_PROJECT: "lib/EnzymeCore"
    strategy:
      fail-fast: false
      matrix:
        version:
          - '1.10'
          - '1.11'
          - '1.12'
          - 'nightly'
        os:
          - ubuntu-latest
        arch:
          - default
        libEnzyme: [packaged]
    steps:
      - uses: actions/checkout@v6
      - uses: julia-actions/setup-julia@v2
        with:
          version: ${{ matrix.version }}
          arch: ${{ matrix.arch }}
          include-all-prereleases: true
      - uses: julia-actions/cache@v2
      - name: setup EnzymeCore
        shell: julia --color=yes {0}
        id: setup_testutils
        continue-on-error: ${{ matrix.version == 'nightly' }}
        run: |
          using Pkg
          Pkg.develop([PackageSpec(; path) for path in (".",)])
          Pkg.instantiate()
        env:
          JULIA_PKG_SERVER_REGISTRY_PREFERENCE: eager
      - name: Run the tests
        if: matrix.version != 'nightly' || steps.setup_testutils.outcome == 'success'
        continue-on-error: ${{ matrix.version == 'nightly' }}
        id: run_tests
        shell: julia --color=yes {0}
        run: |
          using Pkg
          Pkg.test("EnzymeCore"; coverage=true)
      - uses: julia-actions/julia-processcoverage@v1
        if: matrix.version != 'nightly' || steps.run_tests.outcome == 'success'
        with:
          directories: lib/EnzymeCore/src
      - uses: codecov/codecov-action@v5
        if: matrix.version != 'nightly' || steps.run_tests.outcome == 'success'
        with:
          files: lcov.info
          token: ${{ secrets.CODECOV_TOKEN }}
          fail_ci_if_error: false  # or true if you want CI to fail when Codecov fails<|MERGE_RESOLUTION|>--- conflicted
+++ resolved
@@ -102,12 +102,8 @@
         with:
           version: ${{ matrix.version }}
           arch: ${{ matrix.arch }}
-<<<<<<< HEAD
           include-all-prereleases: true
       - uses: actions/checkout@v5
-=======
-      - uses: actions/checkout@v6
->>>>>>> 8f14fe47
         if: ${{ matrix.assertions }}
         with:
           repository: 'JuliaLang/julia'
