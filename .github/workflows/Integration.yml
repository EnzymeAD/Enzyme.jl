--- conflicted
+++ resolved
@@ -55,11 +55,8 @@
           - KernelAbstractions
           - Molly
           - MPI
-<<<<<<< HEAD
           - SpeedyWeather
-=======
           - Comrade
->>>>>>> 56c2db2a
         exclude:
           - version: '1.10'
             os: linux-x86-n2-32
