--- conflicted
+++ resolved
@@ -17,17 +17,9 @@
 
 [compat]
 CEnum = "0.4"
-<<<<<<< HEAD
-EnzymeCore = "0.3"
-Enzyme_jll = "0.0.71"
+EnzymeCore = "0.4"
+Enzyme_jll = "0.0.72"
 GPUCompiler = "0.21.3"
 LLVM = "6"
-ObjectFile = "0.3"
-=======
-EnzymeCore = "0.4"
-Enzyme_jll = "0.0.72"
-GPUCompiler = "0.20, 0.21.0"
-LLVM = "5"
 ObjectFile = "0.4"
->>>>>>> 7016223a
 julia = "1.6"