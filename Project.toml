name = "Enzyme"
uuid = "7da242da-08ed-463a-9acd-ee780be4f1d9"
authors = ["William Moses <wmoses@mit.edu>", "Valentin Churavy <vchuravy@mit.edu>"]
version = "0.13.13"

[deps]
CEnum = "fa961155-64e5-5f13-b03f-caf6b980ea82"
EnzymeCore = "f151be2c-9106-41f4-ab19-57ee4f262869"
Enzyme_jll = "7cc45869-7501-5eee-bdea-0790c847d4ef"
GPUCompiler = "61eb1bfa-7361-4325-ad38-22787b887f55"
LLVM = "929cbde3-209d-540e-8aea-75f648917ca0"
Libdl = "8f399da3-3557-5675-b5ff-fb832c97cbdb"
LinearAlgebra = "37e2e46d-f89d-539d-b4ee-838fcccc9c8e"
ObjectFile = "d8793406-e978-5875-9003-1fc021f44a92"
Preferences = "21216c6a-2e73-6563-6e65-726566657250"
Printf = "de0858da-6303-5e67-8744-51eddeeeb8d7"
Random = "9a3f8284-a2c9-5f02-9a11-845980a1fd5c"
SparseArrays = "2f01184e-e22b-5df5-ae63-d93ebab69eaf"

[weakdeps]
BFloat16s = "ab4f0b2a-ad5b-11e8-123f-65d77653426b"
ChainRulesCore = "d360d2e6-b24c-11e9-a2a3-2a2ae2dbcce4"
LogExpFunctions = "2ab3a3ac-af41-5b50-aa03-7779005ae688"
SpecialFunctions = "276daf66-3868-5448-9aa4-cd146d93841b"
StaticArrays = "90137ffa-7385-5640-81b9-e52037218182"

[extensions]
EnzymeBFloat16sExt = "BFloat16s"
EnzymeChainRulesCoreExt = "ChainRulesCore"
EnzymeLogExpFunctionsExt = "LogExpFunctions"
EnzymeSpecialFunctionsExt = "SpecialFunctions"
EnzymeStaticArraysExt = "StaticArrays"

[compat]
BFloat16s = "0.2, 0.3, 0.4, 0.5"
CEnum = "0.4, 0.5"
ChainRulesCore = "1"
<<<<<<< HEAD
EnzymeCore = "~0.8.4"
Enzyme_jll = "0.0.157"
=======
EnzymeCore = "0.8.4"
Enzyme_jll = "0.0.158"
>>>>>>> 3728b0c2
GPUCompiler = "0.21, 0.22, 0.23, 0.24, 0.25, 0.26, 0.27, 1"
LLVM = "6.1, 7, 8, 9"
LogExpFunctions = "0.3"
ObjectFile = "0.4"
Preferences = "1.4"
SparseArrays = "1"
SpecialFunctions = "1, 2"
StaticArrays = "1"
julia = "1.10"

[extras]
BFloat16s = "ab4f0b2a-ad5b-11e8-123f-65d77653426b"
ChainRulesCore = "d360d2e6-b24c-11e9-a2a3-2a2ae2dbcce4"
LogExpFunctions = "2ab3a3ac-af41-5b50-aa03-7779005ae688"
SpecialFunctions = "276daf66-3868-5448-9aa4-cd146d93841b"
StaticArrays = "90137ffa-7385-5640-81b9-e52037218182"<|MERGE_RESOLUTION|>--- conflicted
+++ resolved
@@ -35,13 +35,8 @@
 BFloat16s = "0.2, 0.3, 0.4, 0.5"
 CEnum = "0.4, 0.5"
 ChainRulesCore = "1"
-<<<<<<< HEAD
-EnzymeCore = "~0.8.4"
-Enzyme_jll = "0.0.157"
-=======
-EnzymeCore = "0.8.4"
+EnzymeCore = "0.8.4, 0.8.5"
 Enzyme_jll = "0.0.158"
->>>>>>> 3728b0c2
 GPUCompiler = "0.21, 0.22, 0.23, 0.24, 0.25, 0.26, 0.27, 1"
 LLVM = "6.1, 7, 8, 9"
 LogExpFunctions = "0.3"
