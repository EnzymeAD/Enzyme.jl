--- conflicted
+++ resolved
@@ -18,14 +18,8 @@
 [compat]
 CEnum = "0.4"
 EnzymeCore = "0.5"
-<<<<<<< HEAD
-Enzyme_jll = "0.0.73"
+Enzyme_jll = "0.0.74"
 GPUCompiler = "0.21.3"
 LLVM = "6"
-=======
-Enzyme_jll = "0.0.74"
-GPUCompiler = "0.20, 0.21.0"
-LLVM = "5"
->>>>>>> 07ca8815
 ObjectFile = "0.4"
 julia = "1.6"