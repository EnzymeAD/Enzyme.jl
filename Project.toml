--- conflicted
+++ resolved
@@ -17,15 +17,9 @@
 Random = "9a3f8284-a2c9-5f02-9a11-845980a1fd5c"
 
 [compat]
-<<<<<<< HEAD
 CEnum = "0.4, 0.5"
-EnzymeCore = "0.6.0"
-Enzyme_jll = "0.0.86"
-=======
-CEnum = "0.4"
 EnzymeCore = "0.6.1"
 Enzyme_jll = "0.0.87"
->>>>>>> aee75361
 GPUCompiler = "0.21, 0.22, 0.23, 0.24, 0.25"
 LLVM = "6.1"
 ObjectFile = "0.4"
