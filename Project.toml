name = "Enzyme"
uuid = "7da242da-08ed-463a-9acd-ee780be4f1d9"
authors = ["William Moses <wmoses@mit.edu>", "Valentin Churavy <vchuravy@mit.edu>"]
version = "0.12.32"

[deps]
CEnum = "fa961155-64e5-5f13-b03f-caf6b980ea82"
EnzymeCore = "f151be2c-9106-41f4-ab19-57ee4f262869"
Enzyme_jll = "7cc45869-7501-5eee-bdea-0790c847d4ef"
GPUCompiler = "61eb1bfa-7361-4325-ad38-22787b887f55"
LLVM = "929cbde3-209d-540e-8aea-75f648917ca0"
Libdl = "8f399da3-3557-5675-b5ff-fb832c97cbdb"
LinearAlgebra = "37e2e46d-f89d-539d-b4ee-838fcccc9c8e"
ObjectFile = "d8793406-e978-5875-9003-1fc021f44a92"
Preferences = "21216c6a-2e73-6563-6e65-726566657250"
Printf = "de0858da-6303-5e67-8744-51eddeeeb8d7"
Random = "9a3f8284-a2c9-5f02-9a11-845980a1fd5c"

<<<<<<< HEAD
=======
[weakdeps]
BFloat16s = "ab4f0b2a-ad5b-11e8-123f-65d77653426b"
ChainRulesCore = "d360d2e6-b24c-11e9-a2a3-2a2ae2dbcce4"
LogExpFunctions = "2ab3a3ac-af41-5b50-aa03-7779005ae688"
SpecialFunctions = "276daf66-3868-5448-9aa4-cd146d93841b"
StaticArrays = "90137ffa-7385-5640-81b9-e52037218182"

[extensions]
EnzymeBFloat16sExt = "BFloat16s"
EnzymeChainRulesCoreExt = "ChainRulesCore"
EnzymeLogExpFunctionsExt = "LogExpFunctions"
EnzymeSpecialFunctionsExt = "SpecialFunctions"
EnzymeStaticArraysExt = "StaticArrays"

>>>>>>> c75bbd46
[compat]
BFloat16s = "0.2, 0.3, 0.4, 0.5"
CEnum = "0.4, 0.5"
ChainRulesCore = "1"
<<<<<<< HEAD
EnzymeCore = "0.7.7"
Enzyme_jll = "0.0.141"
GPUCompiler = "0.21, 0.22, 0.23, 0.24, 0.25, 0.26, 0.27"
=======
EnzymeCore = "0.7.8"
Enzyme_jll = "0.0.144"
GPUCompiler = "0.21, 0.22, 0.23, 0.24, 0.25, 0.26"
>>>>>>> c75bbd46
LLVM = "6.1, 7, 8"
LogExpFunctions = "0.3"
ObjectFile = "0.4"
Preferences = "1.4"
SpecialFunctions = "1, 2"
StaticArrays = "1"
julia = "1.6"

[extensions]
EnzymeChainRulesCoreExt = "ChainRulesCore"
EnzymeLogExpFunctionsExt = "LogExpFunctions"
EnzymeSpecialFunctionsExt = "SpecialFunctions"
EnzymeStaticArraysExt = "StaticArrays"

[extras]
BFloat16s = "ab4f0b2a-ad5b-11e8-123f-65d77653426b"
ChainRulesCore = "d360d2e6-b24c-11e9-a2a3-2a2ae2dbcce4"
LogExpFunctions = "2ab3a3ac-af41-5b50-aa03-7779005ae688"
SpecialFunctions = "276daf66-3868-5448-9aa4-cd146d93841b"
StaticArrays = "90137ffa-7385-5640-81b9-e52037218182"

[weakdeps]
ChainRulesCore = "d360d2e6-b24c-11e9-a2a3-2a2ae2dbcce4"
LogExpFunctions = "2ab3a3ac-af41-5b50-aa03-7779005ae688"
SpecialFunctions = "276daf66-3868-5448-9aa4-cd146d93841b"
StaticArrays = "90137ffa-7385-5640-81b9-e52037218182"<|MERGE_RESOLUTION|>--- conflicted
+++ resolved
@@ -16,8 +16,6 @@
 Printf = "de0858da-6303-5e67-8744-51eddeeeb8d7"
 Random = "9a3f8284-a2c9-5f02-9a11-845980a1fd5c"
 
-<<<<<<< HEAD
-=======
 [weakdeps]
 BFloat16s = "ab4f0b2a-ad5b-11e8-123f-65d77653426b"
 ChainRulesCore = "d360d2e6-b24c-11e9-a2a3-2a2ae2dbcce4"
@@ -32,20 +30,13 @@
 EnzymeSpecialFunctionsExt = "SpecialFunctions"
 EnzymeStaticArraysExt = "StaticArrays"
 
->>>>>>> c75bbd46
 [compat]
 BFloat16s = "0.2, 0.3, 0.4, 0.5"
 CEnum = "0.4, 0.5"
 ChainRulesCore = "1"
-<<<<<<< HEAD
-EnzymeCore = "0.7.7"
-Enzyme_jll = "0.0.141"
-GPUCompiler = "0.21, 0.22, 0.23, 0.24, 0.25, 0.26, 0.27"
-=======
 EnzymeCore = "0.7.8"
 Enzyme_jll = "0.0.144"
-GPUCompiler = "0.21, 0.22, 0.23, 0.24, 0.25, 0.26"
->>>>>>> c75bbd46
+GPUCompiler = "0.21, 0.22, 0.23, 0.24, 0.25, 0.26, 0.27"
 LLVM = "6.1, 7, 8"
 LogExpFunctions = "0.3"
 ObjectFile = "0.4"
