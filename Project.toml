name = "Enzyme"
uuid = "7da242da-08ed-463a-9acd-ee780be4f1d9"
authors = ["William Moses <wmoses@mit.edu>", "Valentin Churavy <vchuravy@mit.edu>"]
version = "0.13.87"

[deps]
CEnum = "fa961155-64e5-5f13-b03f-caf6b980ea82"
EnzymeCore = "f151be2c-9106-41f4-ab19-57ee4f262869"
Enzyme_jll = "7cc45869-7501-5eee-bdea-0790c847d4ef"
GPUCompiler = "61eb1bfa-7361-4325-ad38-22787b887f55"
InteractiveUtils = "b77e0a4c-d291-57a0-90e8-8db25a27a240"
LLVM = "929cbde3-209d-540e-8aea-75f648917ca0"
Libdl = "8f399da3-3557-5675-b5ff-fb832c97cbdb"
LinearAlgebra = "37e2e46d-f89d-539d-b4ee-838fcccc9c8e"
ObjectFile = "d8793406-e978-5875-9003-1fc021f44a92"
PrecompileTools = "aea7be01-6a6a-4083-8856-8a6e6704d82a"
Preferences = "21216c6a-2e73-6563-6e65-726566657250"
Printf = "de0858da-6303-5e67-8744-51eddeeeb8d7"
Random = "9a3f8284-a2c9-5f02-9a11-845980a1fd5c"
SparseArrays = "2f01184e-e22b-5df5-ae63-d93ebab69eaf"

[weakdeps]
ADTypes = "47edcb42-4c32-4615-8424-f2b9edc5f35b"
BFloat16s = "ab4f0b2a-ad5b-11e8-123f-65d77653426b"
ChainRulesCore = "d360d2e6-b24c-11e9-a2a3-2a2ae2dbcce4"
DynamicPPL = "366bfd00-2699-11ea-058f-f148b4cae6d8"
GPUArraysCore = "46192b85-c4d5-4398-a991-12ede77f4527"
LogExpFunctions = "2ab3a3ac-af41-5b50-aa03-7779005ae688"
SpecialFunctions = "276daf66-3868-5448-9aa4-cd146d93841b"
StaticArrays = "90137ffa-7385-5640-81b9-e52037218182"

[extensions]
EnzymeBFloat16sExt = "BFloat16s"
EnzymeChainRulesCoreExt = "ChainRulesCore"
EnzymeDynamicPPLExt = ["ADTypes", "DynamicPPL"]
EnzymeGPUArraysCoreExt = "GPUArraysCore"
EnzymeLogExpFunctionsExt = "LogExpFunctions"
EnzymeSpecialFunctionsExt = "SpecialFunctions"
EnzymeStaticArraysExt = "StaticArrays"

[compat]
ADTypes = "1"
BFloat16s = "0.2, 0.3, 0.4, 0.5, 0.6"
CEnum = "0.4, 0.5"
ChainRulesCore = "1"
<<<<<<< HEAD
DynamicPPL = "0.35, 0.36, 0.37"
EnzymeCore = "0.8.15"
=======
DynamicPPL = "0.35, 0.36, 0.37, 0.38"
EnzymeCore = "0.8.14"
>>>>>>> dae703ca
Enzyme_jll = "0.0.203"
GPUArraysCore = "0.1.6, 0.2"
GPUCompiler = "1.6.2"
LLVM = "9.1"
LogExpFunctions = "0.3"
ObjectFile = "0.4, 0.5"
PrecompileTools = "1"
Preferences = "1.4"
SparseArrays = "1"
SpecialFunctions = "1, 2"
StaticArrays = "1"
julia = "1.10"

[extras]
ADTypes = "47edcb42-4c32-4615-8424-f2b9edc5f35b"
BFloat16s = "ab4f0b2a-ad5b-11e8-123f-65d77653426b"
ChainRulesCore = "d360d2e6-b24c-11e9-a2a3-2a2ae2dbcce4"
DynamicPPL = "366bfd00-2699-11ea-058f-f148b4cae6d8"
GPUArraysCore = "46192b85-c4d5-4398-a991-12ede77f4527"
LogExpFunctions = "2ab3a3ac-af41-5b50-aa03-7779005ae688"
SpecialFunctions = "276daf66-3868-5448-9aa4-cd146d93841b"
StaticArrays = "90137ffa-7385-5640-81b9-e52037218182"

[sources.EnzymeCore]
path = "lib/EnzymeCore"<|MERGE_RESOLUTION|>--- conflicted
+++ resolved
@@ -43,13 +43,8 @@
 BFloat16s = "0.2, 0.3, 0.4, 0.5, 0.6"
 CEnum = "0.4, 0.5"
 ChainRulesCore = "1"
-<<<<<<< HEAD
-DynamicPPL = "0.35, 0.36, 0.37"
+DynamicPPL = "0.35, 0.36, 0.37, 0.38"
 EnzymeCore = "0.8.15"
-=======
-DynamicPPL = "0.35, 0.36, 0.37, 0.38"
-EnzymeCore = "0.8.14"
->>>>>>> dae703ca
 Enzyme_jll = "0.0.203"
 GPUArraysCore = "0.1.6, 0.2"
 GPUCompiler = "1.6.2"
